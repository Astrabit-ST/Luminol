// Copyright (C) 2022 Lily Lyons
//
// This file is part of Luminol.
//
// Luminol is free software: you can redistribute it and/or modify
// it under the terms of the GNU General Public License as published by
// the Free Software Foundation, either version 3 of the License, or
// (at your option) any later version.
//
// Luminol is distributed in the hope that it will be useful,
// but WITHOUT ANY WARRANTY; without even the implied warranty of
// MERCHANTABILITY or FITNESS FOR A PARTICULAR PURPOSE.  See the
// GNU General Public License for more details.
//
// You should have received a copy of the GNU General Public License
// along with Luminol.  If not, see <http://www.gnu.org/licenses/>.

use crate::prelude::*;

/// The common event editor.
<<<<<<< HEAD
pub struct Window {
    tabs: tab::Tabs,
=======
pub struct CommonEventEdit {
    tabs: Tabs<CommonEventTab>,
>>>>>>> f8387f78
    selected_id: usize,
}

impl Default for Window {
    fn default() -> Self {
        Self {
<<<<<<< HEAD
            tabs: tab::Tabs::new("common_event_tabs"),
=======
            tabs: Tabs::new("common_event_tabs", vec![]),
>>>>>>> f8387f78
            selected_id: 0,
        }
    }
}

impl window::Window for Window {
    fn name(&self) -> String {
        self.tabs
            .focused_name()
            .map_or("Common Events".to_string(), |name| {
                format!("Editing Common Event {name}")
            })
    }

    fn show(&mut self, ctx: &egui::Context, open: &mut bool, info: &'static crate::UpdateInfo) {
        egui::Window::new(self.name())
            .default_width(500.)
            .id(egui::Id::new("common_events_edit"))
            .open(open)
            .show(ctx, |ui| {
                egui::SidePanel::left("common_events_side_panel").show_inside(ui, |ui| {
                    let common_events = info.data_cache.commonevents();

                    egui::ScrollArea::both().auto_shrink([false; 2]).show_rows(
                        ui,
                        ui.text_style_height(&egui::TextStyle::Body),
                        common_events.len(),
                        |ui, rows| {
                            for (ele, event) in common_events
                                .iter()
                                .enumerate()
                                .filter(|(ele, _)| rows.contains(ele))
                            {
                                if ui
                                    .selectable_value(
                                        &mut self.selected_id,
                                        ele,
                                        format!("{}: {}", event.id, event.name),
                                    )
                                    .double_clicked()
                                {
                                    self.tabs.add_tab(CommonEventTab {
                                        event: event.clone(),
                                        force_close: false,
                                        switch_open: false,
                                        command_view: CommandView::new(),
                                    });
                                }
                            }
                        },
                    );
                });

                self.tabs.ui(ui, info);
            });
    }

    fn requires_filesystem(&self) -> bool {
        true
    }
}

struct CommonEventTab {
    event: rpg::CommonEvent,
    force_close: bool,
    switch_open: bool,
    command_view: CommandView,
}

impl tab::Tab for CommonEventTab {
    fn name(&self) -> String {
        format!("{}: {}", self.event.name, self.event.id)
    }

    fn show(&mut self, ui: &mut egui::Ui, info: &'static crate::UpdateInfo) {
        ui.horizontal(|ui| {
            let trigger_types = ["None", "Autorun", "Parallel"];
            egui::ComboBox::new(format!("common_event_{}_trigger", self.event.id), "Trigger")
                .selected_text(trigger_types[self.event.trigger])
                .show_ui(ui, |ui| {
                    for (ele, trigger) in trigger_types.into_iter().enumerate() {
                        ui.selectable_value(&mut self.event.trigger, ele, trigger);
                    }
                });

            ui.add_enabled_ui(self.event.trigger > 0, |ui| {
                switch::Modal::new(format!("common_event_{}_trigger_switch", self.event.id)).button(
                    ui,
                    &mut self.switch_open,
                    &mut self.event.switch_id,
                    info,
                )
            });

            let mut save_event = false;

            if ui.button("Ok").clicked() {
                save_event = true;
                self.force_close = true;
            }

            if ui.button("Cancel").clicked() {
                self.force_close = true;
            }

            if ui.button("Apply").clicked() {
                save_event = true;
            }

            if save_event {
                let mut common_events = info.data_cache.commonevents();

                common_events[self.event.id] = self.event.clone();
            }

            ui.label("Name");
            ui.text_edit_singleline(&mut self.event.name);
        });

        ui.separator();

        egui::ScrollArea::both()
            .auto_shrink([false; 2])
            .show(ui, |ui| {
                self.command_view
                    .ui(ui, &info.data_cache.commanddb(), &mut self.event.list);
            });
    }

    fn requires_filesystem(&self) -> bool {
        true
    }

    fn force_close(&mut self) -> bool {
        self.force_close
    }
}<|MERGE_RESOLUTION|>--- conflicted
+++ resolved
@@ -18,24 +18,15 @@
 use crate::prelude::*;
 
 /// The common event editor.
-<<<<<<< HEAD
 pub struct Window {
-    tabs: tab::Tabs,
-=======
-pub struct CommonEventEdit {
-    tabs: Tabs<CommonEventTab>,
->>>>>>> f8387f78
+    tabs: tab::Tabs<CommonEventTab>,
     selected_id: usize,
 }
 
 impl Default for Window {
     fn default() -> Self {
         Self {
-<<<<<<< HEAD
-            tabs: tab::Tabs::new("common_event_tabs"),
-=======
-            tabs: Tabs::new("common_event_tabs", vec![]),
->>>>>>> f8387f78
+            tabs: tab::Tabs::new("common_event_tabs", vec![]),
             selected_id: 0,
         }
     }
