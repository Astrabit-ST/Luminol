// Copyright (C) 2022 Lily Lyons
//
// This file is part of Luminol.
//
// Luminol is free software: you can redistribute it and/or modify
// it under the terms of the GNU General Public License as published by
// the Free Software Foundation, either version 3 of the License, or
// (at your option) any later version.
//
// Luminol is distributed in the hope that it will be useful,
// but WITHOUT ANY WARRANTY; without even the implied warranty of
// MERCHANTABILITY or FITNESS FOR A PARTICULAR PURPOSE.  See the
// GNU General Public License for more details.
//
// You should have received a copy of the GNU General Public License
// along with Luminol.  If not, see <http://www.gnu.org/licenses/>.
#![allow(unused_imports)]
use egui::Pos2;
use std::{cell::RefMut, collections::HashMap};

use crate::prelude::*;

/// The map editor.
pub struct Tab {
    /// ID of the map that is being edited.
    pub id: i32,
    /// Selected layer.
    pub selected_layer: usize,
    /// Toggled layers.
    pub toggled_layers: Vec<bool>,
    /// The cursor position.
    pub cursor_pos: Pos2,
    /// The tilemap.
    pub tilemap: Tilemap,
    /// The selected tile in the tile picker.
    pub selected_tile: i16,
    dragged_event: usize,
    dragging_event: bool,
    event_windows: window::Windows,
    force_close: bool,
}

impl Tab {
    /// Create a new map editor.
<<<<<<< HEAD
    pub fn new(id: i32, name: String) -> Result<Self, String> {
        Ok(Self {
=======
    pub fn new(id: i32) -> Option<Self> {
        Some(Self {
>>>>>>> 869bb249
            id,
            selected_layer: 0,
            toggled_layers: Vec::new(),
            cursor_pos: Pos2::ZERO,
            tilemap: Tilemap::new(id)?,
            selected_tile: 0,
            dragged_event: 0,
            dragging_event: false,
            event_windows: window::Windows::default(),
            force_close: false,
        })
    }
}

impl tab::Tab for Tab {
    fn name(&self) -> String {
        let mapinfos = state!().data_cache.mapinfos();
        format!("Map {}: {}", self.id, mapinfos[&self.id].name)
    }

    fn id(&self) -> egui::Id {
        egui::Id::new("luminol_map").with(self.id)
    }

    fn force_close(&mut self) -> bool {
        self.force_close
    }

    fn show(&mut self, ui: &mut egui::Ui) {
        let state = state!();

        // Get the map.
        let mut map = state.data_cache.get_map(self.id);
        let tileset = state.data_cache.tilesets();
        let tileset = &tileset[map.tileset_id as usize - 1];

        // If there are no toggled layers (i.e we just loaded the map)
        // then fill up the vector with `true`;
        if self.toggled_layers.is_empty() {
            self.toggled_layers = vec![true; map.data.zsize() + 3];
            self.selected_layer = map.data.zsize() + 1;
        }

        // Display the toolbar.
        egui::TopBottomPanel::top(format!("map_{}_toolbar", self.id)).show_inside(ui, |ui| {
            ui.horizontal_wrapped(|ui| {
                ui.add(
                    egui::Slider::new(&mut self.tilemap.scale, 15.0..=200.)
                        .text("Scale")
                        .fixed_decimals(0),
                );

                ui.separator();

                // Find the number of layers.
                let layers = map.data.zsize();
                ui.menu_button(
                    // Format the text based on what layer is selected.
                    if self.selected_layer > layers {
                        "Events ⏷".to_string()
                    } else {
                        format!("Layer {} ⏷", self.selected_layer + 1)
                    },
                    |ui| {
                        // TODO: Add layer enable button
                        // Display all layers.
                        ui.columns(2, |columns| {
                            columns[1].visuals_mut().button_frame = true;
                            columns[0].label("Panorama");
                            columns[1].checkbox(&mut self.toggled_layers[layers + 1], "👁");

                            for layer in 0..layers {
                                columns[0].selectable_value(
                                    &mut self.selected_layer,
                                    layer,
                                    format!("Layer {}", layer + 1),
                                );
                                columns[1].checkbox(&mut self.toggled_layers[layer], "👁");
                            }
                            // Display event layer.
                            columns[0].selectable_value(
                                &mut self.selected_layer,
                                layers + 1,
                                "Events",
                            );
                            columns[1].checkbox(&mut self.toggled_layers[layers], "👁");

                            columns[0].label("Fog");
                            columns[1].checkbox(&mut self.toggled_layers[layers + 2], "👁");
                        });
                    },
                );

                ui.separator();

                ui.checkbox(&mut self.tilemap.visible_display, "Display Visible Area");
                ui.checkbox(&mut self.tilemap.move_preview, "Preview event move routes");
                if map.preview_move_route.is_some()
                    && ui.button("Clear move route preview").clicked()
                {
                    map.preview_move_route = None;
                }
            });
        });

        // Display the tilepicker.
        egui::SidePanel::left(format!("map_{}_tilepicker", self.id))
            .default_width(256.)
            .show_inside(ui, |ui| {
                egui::ScrollArea::both().show(ui, |ui| {
                    self.tilemap.tilepicker(ui, &mut self.selected_tile);
                });
            });

        egui::CentralPanel::default().show_inside(ui, |ui| {
            egui::Frame::canvas(ui.style()).show(ui, |ui| {
                let response = self.tilemap.ui(
                    ui,
                    &map,
                    &mut self.cursor_pos,
                    &self.toggled_layers,
                    self.selected_layer,
                    self.dragging_event,
                );

                let layers_max = map.data.zsize();
                let map_x = self.cursor_pos.x as i32;
                let map_y = self.cursor_pos.y as i32;

                if response.dragged()
                    && self.selected_layer < layers_max
                    && !ui.input(|i| i.modifiers.command)
                {
                    map.data[(map_x as usize, map_y as usize, self.selected_layer)] =
                        self.selected_tile + 384;
                } else if self.selected_layer >= layers_max {
                    if response.double_clicked() {
                        if let Some((id, event)) = map
                            .events
                            .iter()
                            .find(|(_, event)| event.x == map_x && event.y == map_y)
                        {
                            self.event_windows.add_window(event_edit::Window::new(
                                id,
                                self.id,
                                event.clone(),
                                tileset.tileset_name.clone(),
                            ));
                        } else {
                            let id = map.events.vacant_key();
                            let event = rpg::Event::new(map_x, map_y, id);

                            map.events.insert(event.clone());

                            self.event_windows.add_window(event_edit::Window::new(
                                id,
                                self.id,
                                event,
                                tileset.tileset_name.clone(),
                            ));
                        }
                        self.dragging_event = false;
                    } else if response.drag_started() && response.clicked() {
                        if let Some((id, _)) = map
                            .events
                            .iter()
                            .find(|(_, event)| event.x == map_x && event.y == map_y)
                        {
                            self.dragged_event = id;
                            self.dragging_event = true;
                        }
                    } else if response.dragged() && self.dragging_event {
                        map.events[self.dragged_event].x = map_x;
                        map.events[self.dragged_event].y = map_y;
                    } else {
                        self.dragging_event = false;
                    }
                }

                if ui.input(|i| {
                    i.key_pressed(egui::Key::Delete) || i.key_pressed(egui::Key::Backspace)
                }) {
                    if let Some((id, _)) = map
                        .events
                        .iter()
                        .find(|(_, event)| event.x == map_x && event.y == map_y)
                    {
                        map.events.remove(id);
                    }
                }
            })
        });

        self.event_windows.update(ui.ctx());
    }

    fn requires_filesystem(&self) -> bool {
        true
    }
}<|MERGE_RESOLUTION|>--- conflicted
+++ resolved
@@ -42,13 +42,8 @@
 
 impl Tab {
     /// Create a new map editor.
-<<<<<<< HEAD
-    pub fn new(id: i32, name: String) -> Result<Self, String> {
+    pub fn new(id: i32) -> Result<Self, String> {
         Ok(Self {
-=======
-    pub fn new(id: i32) -> Option<Self> {
-        Some(Self {
->>>>>>> 869bb249
             id,
             selected_layer: 0,
             toggled_layers: Vec::new(),
