// Copyright (C) 2022 Lily Lyons
//
// This file is part of Luminol.
//
// Luminol is free software: you can redistribute it and/or modify
// it under the terms of the GNU General Public License as published by
// the Free Software Foundation, either version 3 of the License, or
// (at your option) any later version.
//
// Luminol is distributed in the hope that it will be useful,
// but WITHOUT ANY WARRANTY; without even the implied warranty of
// MERCHANTABILITY or FITNESS FOR A PARTICULAR PURPOSE.  See the
// GNU General Public License for more details.
//
// You should have received a copy of the GNU General Public License
// along with Luminol.  If not, see <http://www.gnu.org/licenses/>.

use std::sync::Arc;

use poll_promise::Promise;
use strum::IntoEnumIterator;

use crate::filesystem::Filesystem;
use crate::{Pencil, UpdateInfo};

/// The top bar for managing the project.
#[derive(Default)]
pub struct TopBar {
    open_project_promise: Option<Promise<Result<(), String>>>,
    save_project_promise: Option<Promise<Result<(), String>>>,
    egui_settings_open: bool,
    #[cfg(not(target_arch = "wasm32"))]
    fullscreen: bool,
}

impl TopBar {
    /// Display the top bar.
    #[allow(unused_variables)]
    pub fn ui(
        &mut self,
        info: &'static UpdateInfo,
        ui: &mut egui::Ui,
        style: &mut Arc<egui::Style>,
        frame: &mut eframe::Frame,
    ) {
        egui::widgets::global_dark_light_mode_switch(ui);

        #[cfg(not(target_arch = "wasm32"))]
        {
            ui.checkbox(&mut self.fullscreen, "Fullscreen");

            frame.set_fullscreen(self.fullscreen);
        }

        let mut open_project = ui.input(|i| i.modifiers.command && i.key_pressed(egui::Key::O))
            && info.filesystem.project_loaded();
        let mut save_project = ui.input(|i| i.modifiers.command && i.key_pressed(egui::Key::S))
            && info.filesystem.project_loaded();
        if ui.input(|i| i.modifiers.command && i.key_pressed(egui::Key::N)) {
            info.windows
                .add_window(crate::windows::new_project::Window::default());
        }

        ui.separator();

        ui.menu_button("File", |ui| {
            ui.label(if let Some(path) = info.filesystem.project_path() {
                format!("Current project:\n{}", path.display())
            } else {
                "No project open".to_string()
            });

            if ui.button("New Project").clicked() {
                info.windows
                    .add_window(crate::windows::new_project::Window::default());
            }

            if self.open_project_promise.is_none() {
                open_project |= ui.button("Open Project").clicked();
            } else {
                ui.spinner();
            }

            ui.separator();

            ui.add_enabled_ui(info.filesystem.project_loaded(), |ui| {
                if ui.button("Project Config").clicked() {
                    info.windows
                        .add_window(crate::windows::config::ConfigWindow {});
                }

                if ui.button("Close Project").clicked() {
                    info.filesystem.unload_project();
                    info.windows.clean_windows();
                    info.tabs.clean_tabs();
                }

                if self.save_project_promise.is_none() {
                    save_project |= ui.button("Save Project").clicked();
                } else {
                    ui.spinner();
                }
            });

            ui.separator();

<<<<<<< HEAD
            // Or these together so if one OR the other is true the window shows.
            self.egui_settings_open =
                ui.button("Egui Settings").clicked() || self.egui_settings_open;

            ui.separator();
            if ui.button("Command Maker").clicked() {
                // TODO: Replace this path 'calculation' with directory from config
                let path = format!(
                    "{}/commands",
                    info.filesystem
                        .project_path()
                        .unwrap_or({
                            let mut temp_dir = std::env::temp_dir();
                            temp_dir.push("luminol");
                            temp_dir
                        })
                        .to_string_lossy()
                );
                if let Err(why) = std::fs::DirBuilder::new()
                    .recursive(true)
                    .create(path.clone())
                {
                    info.toasts
                        .error(format!("Couldn't create `{path}` directory: {why}"));
                    return;
                }
                info.windows
                    .add_window(crate::command_gen::CommandGeneratorWindow::new(None, path));
            }

=======
>>>>>>> 34eab5fb
            #[cfg(not(target_arch = "wasm32"))]
            {
                ui.separator();

                if ui.button("Quit").clicked() {
                    frame.close();
                }
            }
        });

        ui.separator();

        ui.menu_button("Appearance", |ui| {
            // Or these together so if one OR the other is true the window shows.
            self.egui_settings_open =
                ui.button("Egui Settings").clicked() || self.egui_settings_open;

            ui.menu_button("Catppuccin theme", |ui| {
                if ui.button("Frappe").clicked() {
                    catppuccin_egui::set_theme(ui.ctx(), catppuccin_egui::FRAPPE);
                }
                if ui.button("Latte").clicked() {
                    catppuccin_egui::set_theme(ui.ctx(), catppuccin_egui::LATTE);
                }
                if ui.button("Macchiato").clicked() {
                    catppuccin_egui::set_theme(ui.ctx(), catppuccin_egui::MACCHIATO);
                }
                if ui.button("Mocha").clicked() {
                    catppuccin_egui::set_theme(ui.ctx(), catppuccin_egui::MOCHA);
                }

                *style = ui.ctx().style();
            });
        });

        ui.separator();

        ui.menu_button("Data", |ui| {
            ui.add_enabled_ui(info.filesystem.project_loaded(), |ui| {
                if ui.button("Maps").clicked() {
                    info.windows
                        .add_window(crate::windows::map_picker::MapPicker::default());
                }

                if ui.button("Items").clicked() {
                    if let Some(window) = crate::windows::items::Window::new(info) {
                        info.windows.add_window(window);
                    }
                }

                if ui.button("Common Events").clicked() {
                    info.windows
                        .add_window(crate::windows::common_event_edit::CommonEventEdit::default());
                }

                if ui.button("Scripts").clicked() {
                    info.windows
                        .add_window(crate::windows::script_edit::ScriptEdit::default());
                }

                if ui.button("Sound Test").clicked() {
                    info.windows
                        .add_window(crate::windows::sound_test::SoundTest::new(info));
                }
            });
        });

        ui.separator();

        ui.menu_button("Help", |ui| {
            if ui.button("About...").clicked() {
                info.windows
                    .add_window(crate::windows::about::About::default());
            };

            ui.separator();

            if ui.button("Egui Inspection").clicked() {
                info.windows
                    .add_window(crate::windows::misc::EguiInspection::default());
            }

            if ui.button("Egui Memory").clicked() {
                info.windows
                    .add_window(crate::windows::misc::EguiMemory::default());
            }

            let mut debug_on_hover = ui.ctx().debug_on_hover();
            ui.toggle_value(&mut debug_on_hover, "Debug on hover");
            ui.ctx().set_debug_on_hover(debug_on_hover);
        });

        ui.separator();

        ui.label("Brush:");

        let mut toolbar = info.toolbar.borrow_mut();
        for brush in Pencil::iter() {
            ui.selectable_value(&mut toolbar.pencil, brush, brush.to_string());
        }

        let ctx = ui.ctx();
        // Because style_ui makes a new style, AND we can't pass the style to a dedicated window, we handle the logic here.
        egui::Window::new("Egui Settings")
            .open(&mut self.egui_settings_open)
            .show(ui.ctx(), |ui| {
                ctx.style_ui(ui);
                *style = ctx.style();
            });

        if open_project {
            self.open_project_promise = Some(Promise::spawn_local(
                info.filesystem.spawn_project_file_picker(info),
            ));
        }

        if save_project {
            info.toasts.info("Saving project...");
            self.save_project_promise =
                Some(Promise::spawn_local(info.filesystem.save_cached(info)));
        }

        if self.open_project_promise.is_some() {
            if let Some(r) = self.open_project_promise.as_ref().unwrap().ready() {
                match r {
                    Ok(_) => info.toasts.info("Opened project successfully!"),
                    Err(e) => info.toasts.error(e),
                }
                self.open_project_promise = None;
            }
        }

        if self.save_project_promise.is_some() {
            if let Some(r) = self.save_project_promise.as_ref().unwrap().ready() {
                match r {
                    Ok(_) => info.toasts.info("Saved project sucessfully!"),
                    Err(e) => info.toasts.error(e),
                }
                self.save_project_promise = None;
            }
        }
    }
}<|MERGE_RESOLUTION|>--- conflicted
+++ resolved
@@ -103,11 +103,6 @@
             });
 
             ui.separator();
-
-<<<<<<< HEAD
-            // Or these together so if one OR the other is true the window shows.
-            self.egui_settings_open =
-                ui.button("Egui Settings").clicked() || self.egui_settings_open;
 
             ui.separator();
             if ui.button("Command Maker").clicked() {
@@ -135,8 +130,6 @@
                     .add_window(crate::command_gen::CommandGeneratorWindow::new(None, path));
             }
 
-=======
->>>>>>> 34eab5fb
             #[cfg(not(target_arch = "wasm32"))]
             {
                 ui.separator();
