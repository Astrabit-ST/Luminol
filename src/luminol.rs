// Copyright (C) 2022 Lily Lyons
//
// This file is part of Luminol.
//
// Luminol is free software: you can redistribute it and/or modify
// it under the terms of the GNU General Public License as published by
// the Free Software Foundation, either version 3 of the License, or
// (at your option) any later version.
//
// Luminol is distributed in the hope that it will be useful,
// but WITHOUT ANY WARRANTY; without even the implied warranty of
// MERCHANTABILITY or FITNESS FOR A PARTICULAR PURPOSE.  See the
// GNU General Public License for more details.
//
// You should have received a copy of the GNU General Public License
// along with Luminol.  If not, see <http://www.gnu.org/licenses/>.

use crate::lumi::Lumi;
use crate::prelude::*;
use rfd::{MessageDialog, MessageLevel};
use std::process;

const TITLEBAR_HEIGHT: f32 = 24.;
const BUTTON_SIZE: f32 = 18.;

/// The main Luminol struct. Handles rendering, GUI state, that sort of thing.
pub struct Luminol {
    top_bar: TopBar,
    style: Arc<egui::Style>,
    lumi: Lumi,
    icon: RetainedImage,
}

impl Luminol {
    /// Called once before the first frame.
<<<<<<< HEAD
    fn new(cc: &eframe::CreationContext<'_>, try_load_path: Option<std::ffi::OsString>) -> Self {
        let icon = RetainedImage::from_image_bytes("", crate::ICON).unwrap();
=======
    #[must_use]
    pub fn new(
        cc: &eframe::CreationContext<'_>,
        try_load_path: Option<std::ffi::OsString>,
    ) -> Self {
>>>>>>> c762742f
        let storage = cc.storage.unwrap();

        let state = eframe::get_value(storage, "SavedState").unwrap_or_default();
        let style =
            eframe::get_value(storage, "EguiStyle").map_or_else(|| cc.egui_ctx.style(), |s| s);
        cc.egui_ctx.set_style(style.clone());

<<<<<<< HEAD
        let info = Interfaces::new(cc.gl.as_ref().unwrap().clone(), state);
        crate::set_interfaces(info);

        if let Some(path) = try_load_path {
            interfaces!()
=======
        let info = State::new(cc.gl.as_ref().unwrap().clone(), state);
        crate::set_state(info);

        if let Some(path) = try_load_path {
            state!()
>>>>>>> c762742f
                .filesystem
                .try_open_project(path)
                .expect("failed to load project");
        }

        let lumi = Lumi::new().expect("failed to load lumi images");

        Self {
            top_bar: TopBar::default(),
            style,
            lumi,
            icon,
        }
    }

    /// Run Luminol.
    pub fn run(try_load_path: Option<std::ffi::OsString>) {
        let image = image::load_from_memory(crate::ICON).expect("Failed to load Icon data.");
        let native_options = eframe::NativeOptions {
            drag_and_drop_support: true,
            transparent: true,
            icon_data: Some(eframe::IconData {
                width: image.width(),
                height: image.height(),
                rgba: image.into_bytes(),
            }),
            decorated: false,
            ..Default::default()
        };

        if let Err(why) = eframe::run_native(
            "Luminol",
            native_options,
            Box::new(|cc| Box::new(Self::new(cc, try_load_path))),
        ) {
            MessageDialog::new()
                .set_title("Luminol")
                .set_description(format!("Failed to launch Luminol: {why}"))
                .set_level(MessageLevel::Error)
                .show();
            process::exit(1);
        }
    }
}

impl eframe::App for Luminol {
    /// Called by the frame work to save state before shutdown.
    fn save(&mut self, storage: &mut dyn eframe::Storage) {
        eframe::set_value::<crate::SavedState>(
            storage,
            "SavedState",
<<<<<<< HEAD
            &interfaces!().saved_state.borrow(),
=======
            &state!().saved_state.borrow(),
>>>>>>> c762742f
        );
        eframe::set_value::<Arc<egui::Style>>(storage, "EguiStyle", &self.style);
    }

    /// Called each time the UI needs repainting, which may be many times per second.
    fn update(&mut self, ctx: &eframe::egui::Context, frame: &mut eframe::Frame) {
<<<<<<< HEAD
        egui::CentralPanel::default()
            .frame(egui::Frame {
                fill: self.style.visuals.panel_fill,
                ..Default::default()
            })
            .show(ctx, |ui| {
                let app_rect = ui.max_rect();
                let bar_rect = {
                    let mut rect = app_rect;
                    rect.max.y = rect.min.y + TITLEBAR_HEIGHT;
                    rect
                };
                let content_rect = {
                    let mut rect = app_rect;
                    rect.min.y = bar_rect.max.y;
                    rect
                }
                .shrink(4.);

                let painter = ui.painter();

                // Titlebar text
                painter.text(
                    bar_rect.center(),
                    egui::Align2::CENTER_CENTER,
                    format!("Luminol Editor v{}", env!("CARGO_PKG_VERSION")),
                    egui::FontId::proportional(12.),
                    ui.style().visuals.text_color(),
                );

                let bar_response =
                    ui.interact(bar_rect, egui::Id::new("title_bar"), egui::Sense::click());

                if bar_response.double_clicked() {
                    frame.set_maximized(!frame.info().window_info.maximized);
                } else if bar_response.is_pointer_button_down_on() {
                    frame.drag_window();
                }

                fn button(
                    ui: &mut egui::Ui,
                    text: impl Into<String>,
                    on_hover_text: impl Into<egui::WidgetText>,
                ) -> egui::Response {
                    ui.add(egui::Button::new(
                        egui::RichText::new(text).size(BUTTON_SIZE),
                    ))
                    .on_hover_text(on_hover_text)
                }

                ui.allocate_ui_at_rect(bar_rect, |ui| {
                    ui.with_layout(egui::Layout::left_to_right(egui::Align::Center), |ui| {
                        ui.add_space(8.);

                        ui.image(self.icon.texture_id(ctx), egui::vec2(16., 16.));
                    });
                });
                ui.allocate_ui_at_rect(bar_rect, |ui| {
                    ui.with_layout(egui::Layout::right_to_left(egui::Align::Center), |ui| {
                        ui.spacing_mut().item_spacing.x = 0.;
                        ui.visuals_mut().button_frame = false;
                        ui.add_space(8.);

                        let window_info = frame.info().window_info;

                        if button(ui, "❌", "Exit Luminol").clicked() {
                            frame.close();
                        }
                        if button(
                            ui,
                            "🗗",
                            if window_info.maximized {
                                "Minimize window"
                            } else {
                                "Maximize window"
                            },
                        )
                        .clicked()
                        {
                            frame.set_maximized(!window_info.maximized);
                        }
                        if button(ui, "🗕", "Hide window").clicked() {
                            frame.set_minimized(true);
                        }
                    });
                });

                *ui = ui.child_ui(content_rect, *ui.layout());

                ctx.input(|i| {
                    if let Some(f) = i.raw.dropped_files.first() {
                        let path = f.path.clone().expect("dropped file has no path");

                        if let Err(e) = interfaces!().filesystem.try_open_project(path) {
                            interfaces!()
                                .toasts
                                .error(format!("Error opening dropped project: {e}"))
                        }
                    }
                });

                egui::TopBottomPanel::top("top_toolbar").show_inside(ui, |ui| {
                    // We want the top menubar to be horizontal. Without this it would fill up vertically.
                    ui.horizontal_wrapped(|ui| {
                        // Turn off button frame.
                        ui.visuals_mut().button_frame = false;
                        // Show the bar
                        self.top_bar.ui(ui, &mut self.style, frame);
                    });
                });

                // Central panel with tabs.
                egui::CentralPanel::default().show_inside(ui, |ui| {
                    interfaces!().tabs.ui(ui);
                });

                // Update all windows.
                interfaces!().windows.update(ctx);

                // Show toasts.
                interfaces!().toasts.show(ctx);

                poll_promise::tick_local();

                self.lumi.ui(ctx);
            });
=======
        ctx.input(|i| {
            if let Some(f) = i.raw.dropped_files.first() {
                let path = f.path.clone().expect("dropped file has no path");

                if let Err(e) = state!().filesystem.try_open_project(path) {
                    state!()
                        .toasts
                        .error(format!("Error opening dropped project: {e}"))
                }
            }
        });

        egui::TopBottomPanel::top("top_toolbar").show(ctx, |ui| {
            // We want the top menubar to be horizontal. Without this it would fill up vertically.
            ui.horizontal_wrapped(|ui| {
                // Turn off button frame.
                ui.visuals_mut().button_frame = false;
                // Show the bar
                self.top_bar.ui(ui, &mut self.style, frame);
            });
        });

        // Central panel with tabs.
        egui::CentralPanel::default().show(ctx, |ui| {
            state!().tabs.ui(ui);
        });

        // Update all windows.
        state!().windows.update(ctx);

        // Show toasts.
        state!().toasts.show(ctx);

        poll_promise::tick_local();

        self.lumi.ui(ctx);
>>>>>>> c762742f
    }

    fn persist_egui_memory(&self) -> bool {
        true
    }

    fn persist_native_window(&self) -> bool {
        true
    }
}<|MERGE_RESOLUTION|>--- conflicted
+++ resolved
@@ -33,16 +33,12 @@
 
 impl Luminol {
     /// Called once before the first frame.
-<<<<<<< HEAD
-    fn new(cc: &eframe::CreationContext<'_>, try_load_path: Option<std::ffi::OsString>) -> Self {
-        let icon = RetainedImage::from_image_bytes("", crate::ICON).unwrap();
-=======
     #[must_use]
     pub fn new(
         cc: &eframe::CreationContext<'_>,
         try_load_path: Option<std::ffi::OsString>,
     ) -> Self {
->>>>>>> c762742f
+        let icon = RetainedImage::from_image_bytes("", crate::ICON).unwrap();
         let storage = cc.storage.unwrap();
 
         let state = eframe::get_value(storage, "SavedState").unwrap_or_default();
@@ -50,19 +46,11 @@
             eframe::get_value(storage, "EguiStyle").map_or_else(|| cc.egui_ctx.style(), |s| s);
         cc.egui_ctx.set_style(style.clone());
 
-<<<<<<< HEAD
         let info = Interfaces::new(cc.gl.as_ref().unwrap().clone(), state);
         crate::set_interfaces(info);
 
         if let Some(path) = try_load_path {
             interfaces!()
-=======
-        let info = State::new(cc.gl.as_ref().unwrap().clone(), state);
-        crate::set_state(info);
-
-        if let Some(path) = try_load_path {
-            state!()
->>>>>>> c762742f
                 .filesystem
                 .try_open_project(path)
                 .expect("failed to load project");
@@ -114,18 +102,13 @@
         eframe::set_value::<crate::SavedState>(
             storage,
             "SavedState",
-<<<<<<< HEAD
             &interfaces!().saved_state.borrow(),
-=======
-            &state!().saved_state.borrow(),
->>>>>>> c762742f
         );
         eframe::set_value::<Arc<egui::Style>>(storage, "EguiStyle", &self.style);
     }
 
     /// Called each time the UI needs repainting, which may be many times per second.
     fn update(&mut self, ctx: &eframe::egui::Context, frame: &mut eframe::Frame) {
-<<<<<<< HEAD
         egui::CentralPanel::default()
             .frame(egui::Frame {
                 fill: self.style.visuals.panel_fill,
@@ -252,44 +235,6 @@
 
                 self.lumi.ui(ctx);
             });
-=======
-        ctx.input(|i| {
-            if let Some(f) = i.raw.dropped_files.first() {
-                let path = f.path.clone().expect("dropped file has no path");
-
-                if let Err(e) = state!().filesystem.try_open_project(path) {
-                    state!()
-                        .toasts
-                        .error(format!("Error opening dropped project: {e}"))
-                }
-            }
-        });
-
-        egui::TopBottomPanel::top("top_toolbar").show(ctx, |ui| {
-            // We want the top menubar to be horizontal. Without this it would fill up vertically.
-            ui.horizontal_wrapped(|ui| {
-                // Turn off button frame.
-                ui.visuals_mut().button_frame = false;
-                // Show the bar
-                self.top_bar.ui(ui, &mut self.style, frame);
-            });
-        });
-
-        // Central panel with tabs.
-        egui::CentralPanel::default().show(ctx, |ui| {
-            state!().tabs.ui(ui);
-        });
-
-        // Update all windows.
-        state!().windows.update(ctx);
-
-        // Show toasts.
-        state!().toasts.show(ctx);
-
-        poll_promise::tick_local();
-
-        self.lumi.ui(ctx);
->>>>>>> c762742f
     }
 
     fn persist_egui_memory(&self) -> bool {
