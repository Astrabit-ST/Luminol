on: 
  push:
    paths-ignore:
      - '.github/**'
      - '.vscode/**'
      - '**.md'
  pull_request:
  workflow_dispatch:

name: CI

jobs:
  check:
    name: Check
    runs-on: ubuntu-latest
    steps:
      - uses: actions/checkout@v2
        with:
          submodules: true
      - name: Install libraries
        run: |
          sudo apt update
          sudo apt install libgtk-3-dev libatk1.0-dev libxcb-render0-dev libxcb-shape0-dev libxcb-xfixes0-dev libspeechd-dev libxkbcommon-dev libssl-dev libasound2-dev clang mold -y
      - uses: dtolnay/rust-toolchain@nightly
        with:
          toolchain: nightly-2023-11-14
      - name: Rust Cache
        uses: Swatinem/rust-cache@v2
      - run: cargo check --all-features 

  check-wasm32:
    name: Check wasm32
    runs-on: ubuntu-latest
    steps:
      - uses: actions/checkout@v2
        with:
          submodules: true
      - name: Install libraries
        run: |
          sudo apt update
          sudo apt install libgtk-3-dev libatk1.0-dev libxcb-render0-dev libxcb-shape0-dev libxcb-xfixes0-dev libspeechd-dev libxkbcommon-dev libssl-dev libasound2-dev clang mold -y
      - uses: dtolnay/rust-toolchain@nightly
        with:
          toolchain: nightly-2023-11-14
          targets: wasm32-unknown-unknown
          components: rust-src
      - name: Rust Cache
        uses: Swatinem/rust-cache@v2
      - run: cargo check  --target wasm32-unknown-unknown -Z build-std=std,panic_abort

  test:
    name: Test Suite
    runs-on: ubuntu-latest
    steps:
      - uses: actions/checkout@v2
        with:
          submodules: true
      - run: |
          sudo apt update
          sudo apt install libgtk-3-dev libatk1.0-dev libxcb-render0-dev libxcb-shape0-dev libxcb-xfixes0-dev libspeechd-dev libxkbcommon-dev libssl-dev libasound2-dev clang mold -y
      - uses: dtolnay/rust-toolchain@nightly
        with:
          toolchain: nightly-2023-11-14
      - name: Rust Cache
        uses: Swatinem/rust-cache@v2
      - run: cargo test --workspace 

<<<<<<< HEAD
  trunk:
    name: Trunk
    runs-on: ubuntu-latest
    steps:
      - uses: actions/checkout@v2
        with:
          submodules: true
      - name: Install libraries
        run: |
          sudo apt update
          sudo apt install libgtk-3-dev libatk1.0-dev libxcb-render0-dev libxcb-shape0-dev libxcb-xfixes0-dev libspeechd-dev libxkbcommon-dev libssl-dev libasound2-dev clang mold -y
      - uses: dtolnay/rust-toolchain@nightly
        with:
          toolchain: nightly-2023-11-14
          targets: wasm32-unknown-unknown
          components: rust-src
      - name: Download and install Trunk binary
        run: wget -qO- https://github.com/thedodd/trunk/releases/download/v0.17.5/trunk-x86_64-unknown-linux-gnu.tar.gz | tar -xzf-
      - name: Rust Cache
        uses: Swatinem/rust-cache@v2
      - run: ./trunk build

=======
>>>>>>> 6c1dc046
  fmt:
    name: Rustfmt
    runs-on: ubuntu-latest
    steps:
      - uses: actions/checkout@v2
        with:
          submodules: true
      - name: Install libraries
        run: |
          sudo apt update
          sudo apt install libgtk-3-dev libatk1.0-dev libxcb-render0-dev libxcb-shape0-dev libxcb-xfixes0-dev libspeechd-dev libxkbcommon-dev libssl-dev libasound2-dev clang mold -y
      - uses: dtolnay/rust-toolchain@nightly
        with:
          toolchain: nightly-2023-11-14
          components: rustfmt
      - name: Rust Cache
        uses: Swatinem/rust-cache@v2
      - run: cargo fmt --all -- --check

  clippy:
    name: Clippy
    runs-on: ubuntu-latest
    steps:
      - uses: actions/checkout@v2
        with:
          submodules: true
      - name: Install libraries
        run: |
          sudo apt update
          sudo apt install libgtk-3-dev libatk1.0-dev libxcb-render0-dev libxcb-shape0-dev libxcb-xfixes0-dev libspeechd-dev libxkbcommon-dev libssl-dev libasound2-dev clang mold -y
      - uses: dtolnay/rust-toolchain@nightly
        with:
          toolchain: nightly-2023-11-14
          components: clippy
      - name: Rust Cache
        uses: Swatinem/rust-cache@v2
      - run: cargo clippy  -- # -D warnings<|MERGE_RESOLUTION|>--- conflicted
+++ resolved
@@ -65,31 +65,6 @@
         uses: Swatinem/rust-cache@v2
       - run: cargo test --workspace 
 
-<<<<<<< HEAD
-  trunk:
-    name: Trunk
-    runs-on: ubuntu-latest
-    steps:
-      - uses: actions/checkout@v2
-        with:
-          submodules: true
-      - name: Install libraries
-        run: |
-          sudo apt update
-          sudo apt install libgtk-3-dev libatk1.0-dev libxcb-render0-dev libxcb-shape0-dev libxcb-xfixes0-dev libspeechd-dev libxkbcommon-dev libssl-dev libasound2-dev clang mold -y
-      - uses: dtolnay/rust-toolchain@nightly
-        with:
-          toolchain: nightly-2023-11-14
-          targets: wasm32-unknown-unknown
-          components: rust-src
-      - name: Download and install Trunk binary
-        run: wget -qO- https://github.com/thedodd/trunk/releases/download/v0.17.5/trunk-x86_64-unknown-linux-gnu.tar.gz | tar -xzf-
-      - name: Rust Cache
-        uses: Swatinem/rust-cache@v2
-      - run: ./trunk build
-
-=======
->>>>>>> 6c1dc046
   fmt:
     name: Rustfmt
     runs-on: ubuntu-latest
