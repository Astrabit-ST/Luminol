// Copyright (C) 2023 Lily Lyons
//
// This file is part of Luminol.
//
// Luminol is free software: you can redistribute it and/or modify
// it under the terms of the GNU General Public License as published by
// the Free Software Foundation, either version 3 of the License, or
// (at your option) any later version.
//
// Luminol is distributed in the hope that it will be useful,
// but WITHOUT ANY WARRANTY; without even the implied warranty of
// MERCHANTABILITY or FITNESS FOR A PARTICULAR PURPOSE.  See the
// GNU General Public License for more details.
//
// You should have received a copy of the GNU General Public License
// along with Luminol.  If not, see <http://www.gnu.org/licenses/>.

use crossbeam::atomic::AtomicCell;
use wgpu::util::DeviceExt;

use crate::{BindGroupLayoutBuilder, GraphicsState};

#[derive(Debug)]
pub struct Opacity {
    data: AtomicCell<[f32; 4]>, // length has to be a multiple of 4
    uniform: Option<wgpu::Buffer>,
}

impl Opacity {
    pub fn new(graphics_state: &GraphicsState) -> Self {
        let opacity = [1.; 4];

        let uniform = (!graphics_state.push_constants_supported()).then(|| {
            graphics_state.render_state.device.create_buffer_init(
                &wgpu::util::BufferInitDescriptor {
                    label: Some("tilemap opacity buffer"),
                    contents: bytemuck::cast_slice(&[opacity]),
                    usage: wgpu::BufferUsages::COPY_DST | wgpu::BufferUsages::UNIFORM,
                },
            )
        });

        Self {
            data: AtomicCell::new(opacity),
            uniform,
        }
    }

    pub fn opacity(&self, layer: usize) -> f32 {
        self.data.load()[layer]
    }

<<<<<<< HEAD
    pub fn as_buffer(&self) -> Option<&wgpu::Buffer> {
        self.uniform.as_ref()
    }

    pub fn set_opacity(&self, render_state: &egui_wgpu::RenderState, layer: usize, opacity: f32) {
=======
    pub fn set_opacity(
        &self,
        render_state: &luminol_egui_wgpu::RenderState,
        layer: usize,
        opacity: f32,
    ) {
>>>>>>> 016409a4
        let mut data = self.data.load();
        if data[layer] != opacity {
            data[layer] = opacity;
            self.data.store(data);
            self.regen_buffer(render_state);
        }
    }

    fn regen_buffer(&self, render_state: &luminol_egui_wgpu::RenderState) {
        if let Some(uniform) = &self.uniform {
            render_state
                .queue
                .write_buffer(uniform, 0, bytemuck::cast_slice(&[self.data.load()]));
        }
    }
}

<<<<<<< HEAD
pub fn add_to_bind_group_layout(
    layout_builder: &mut BindGroupLayoutBuilder,
) -> &mut BindGroupLayoutBuilder {
    layout_builder.append(
        wgpu::ShaderStages::VERTEX_FRAGMENT,
        wgpu::BindingType::Buffer {
            ty: wgpu::BufferBindingType::Uniform,
            has_dynamic_offset: false,
            min_binding_size: None,
        },
        None,
    )
=======
pub fn create_bind_group_layout(
    render_state: &luminol_egui_wgpu::RenderState,
) -> wgpu::BindGroupLayout {
    render_state
        .device
        .create_bind_group_layout(&wgpu::BindGroupLayoutDescriptor {
            entries: &[wgpu::BindGroupLayoutEntry {
                binding: 0,
                visibility: wgpu::ShaderStages::VERTEX_FRAGMENT,
                ty: wgpu::BindingType::Buffer {
                    ty: wgpu::BufferBindingType::Uniform,
                    has_dynamic_offset: false,
                    min_binding_size: None,
                },
                count: None,
            }],
            label: Some("tilemap opacity bind group layout"),
        })
>>>>>>> 016409a4
}<|MERGE_RESOLUTION|>--- conflicted
+++ resolved
@@ -50,20 +50,16 @@
         self.data.load()[layer]
     }
 
-<<<<<<< HEAD
     pub fn as_buffer(&self) -> Option<&wgpu::Buffer> {
         self.uniform.as_ref()
     }
 
-    pub fn set_opacity(&self, render_state: &egui_wgpu::RenderState, layer: usize, opacity: f32) {
-=======
     pub fn set_opacity(
         &self,
         render_state: &luminol_egui_wgpu::RenderState,
         layer: usize,
         opacity: f32,
     ) {
->>>>>>> 016409a4
         let mut data = self.data.load();
         if data[layer] != opacity {
             data[layer] = opacity;
@@ -81,7 +77,6 @@
     }
 }
 
-<<<<<<< HEAD
 pub fn add_to_bind_group_layout(
     layout_builder: &mut BindGroupLayoutBuilder,
 ) -> &mut BindGroupLayoutBuilder {
@@ -94,24 +89,4 @@
         },
         None,
     )
-=======
-pub fn create_bind_group_layout(
-    render_state: &luminol_egui_wgpu::RenderState,
-) -> wgpu::BindGroupLayout {
-    render_state
-        .device
-        .create_bind_group_layout(&wgpu::BindGroupLayoutDescriptor {
-            entries: &[wgpu::BindGroupLayoutEntry {
-                binding: 0,
-                visibility: wgpu::ShaderStages::VERTEX_FRAGMENT,
-                ty: wgpu::BindingType::Buffer {
-                    ty: wgpu::BufferBindingType::Uniform,
-                    has_dynamic_offset: false,
-                    min_binding_size: None,
-                },
-                count: None,
-            }],
-            label: Some("tilemap opacity bind group layout"),
-        })
->>>>>>> 016409a4
 }