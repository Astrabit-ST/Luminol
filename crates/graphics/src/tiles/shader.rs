--- conflicted
+++ resolved
@@ -19,13 +19,8 @@
 use crate::{vertex::Vertex, BindGroupLayouts};
 
 pub fn create_render_pipeline(
-<<<<<<< HEAD
-    render_state: &egui_wgpu::RenderState,
+    render_state: &luminol_egui_wgpu::RenderState,
     bind_group_layouts: &BindGroupLayouts,
-=======
-    render_state: &luminol_egui_wgpu::RenderState,
-    bind_group_layouts: &crate::BindGroupLayouts,
->>>>>>> 016409a4
 ) -> wgpu::RenderPipeline {
     let push_constants_supported = crate::push_constants_supported(render_state);
 
