--- conflicted
+++ resolved
@@ -40,15 +40,9 @@
 pub use texture_loader::Texture;
 
 pub struct GraphicsState {
-<<<<<<< HEAD
     pub texture_loader: texture_loader::Loader,
     pub atlas_loader: atlas_loader::Loader,
-    pub render_state: egui_wgpu::RenderState,
-=======
-    pub image_cache: image_cache::Cache,
-    pub atlas_cache: atlas_cache::Cache,
     pub render_state: luminol_egui_wgpu::RenderState,
->>>>>>> 016409a4
 
     pub nearest_sampler: wgpu::Sampler,
 
@@ -116,13 +110,8 @@
     }
 }
 
-<<<<<<< HEAD
-pub fn push_constants_supported(render_state: &egui_wgpu::RenderState) -> bool {
+pub fn push_constants_supported(render_state: &luminol_egui_wgpu::RenderState) -> bool {
     let feature_supported = render_state
-=======
-pub fn push_constants_supported(render_state: &luminol_egui_wgpu::RenderState) -> bool {
-    render_state
->>>>>>> 016409a4
         .device
         .features()
         .contains(wgpu::Features::PUSH_CONSTANTS);
