--- conflicted
+++ resolved
@@ -211,13 +211,8 @@
             .set_passage(render_state, passage, position);
     }
 
-<<<<<<< HEAD
-    pub fn set_proj(&self, render_state: &egui_wgpu::RenderState, proj: glam::Mat4) {
+    pub fn set_proj(&self, render_state: &luminol_egui_wgpu::RenderState, proj: glam::Mat4) {
         self.viewport.set_proj(render_state, proj);
-=======
-    pub fn set_proj(&self, render_state: &luminol_egui_wgpu::RenderState, proj: glam::Mat4) {
-        self.resources.viewport.set_proj(render_state, proj);
->>>>>>> 016409a4
     }
 
     pub fn paint(
