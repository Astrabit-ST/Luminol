// Copyright (C) 2023 Lily Lyons
//
// This file is part of Luminol.
//
// Luminol is free software: you can redistribute it and/or modify
// it under the terms of the GNU General Public License as published by
// the Free Software Foundation, either version 3 of the License, or
// (at your option) any later version.
//
// Luminol is distributed in the hope that it will be useful,
// but WITHOUT ANY WARRANTY; without even the implied warranty of
// MERCHANTABILITY or FITNESS FOR A PARTICULAR PURPOSE.  See the
// GNU General Public License for more details.
//
// You should have received a copy of the GNU General Public License
// along with Luminol.  If not, see <http://www.gnu.org/licenses/>.

use itertools::Itertools;

mod events;
mod util;
pub use events::setup_main_thread_hooks;

use super::FileSystem as FileSystemTrait;
use super::{DirEntry, Error, Metadata, OpenFlags, Result};
use util::{generate_key, send_and_await, send_and_recv};

static WORKER_CHANNELS: once_cell::sync::OnceCell<WorkerChannels> =
    once_cell::sync::OnceCell::new();

#[derive(Debug)]
pub struct WorkerChannels {
    command_tx: flume::Sender<FileSystemCommand>,
}

impl WorkerChannels {
    fn send(&self, command: FileSystemCommand) {
        self.command_tx.send(command).unwrap();
    }
}

#[derive(Debug)]
pub struct MainChannels {
    command_rx: flume::Receiver<FileSystemCommand>,
}

/// Creates a new connected `(WorkerChannels, MainChannels)` pair for initializing filesystems.
pub fn channels() -> (WorkerChannels, MainChannels) {
    let (command_tx, command_rx) = flume::unbounded();
    (WorkerChannels { command_tx }, MainChannels { command_rx })
}

#[derive(Debug)]
pub struct FileSystem {
    key: usize,
    name: String,
    idb_key: Option<String>,
}

#[derive(Debug)]
pub struct File {
    key: usize,
    temp_file_name: Option<String>,
}

#[derive(Debug)]
enum FileSystemCommand {
    Supported(oneshot::Sender<bool>),
    DirEntryMetadata(
        usize,
        camino::Utf8PathBuf,
        oneshot::Sender<Result<Metadata>>,
    ),
    DirPicker(oneshot::Sender<Option<(usize, String)>>),
    DirFromIdb(String, oneshot::Sender<Option<(usize, String)>>),
    DirToIdb(usize, String, oneshot::Sender<bool>),
    DirSubdir(
        usize,
        camino::Utf8PathBuf,
        oneshot::Sender<Result<(usize, String)>>,
    ),
    DirOpenFile(
        usize,
        camino::Utf8PathBuf,
        OpenFlags,
        oneshot::Sender<Result<usize>>,
    ),
    DirEntryExists(usize, camino::Utf8PathBuf, oneshot::Sender<bool>),
    DirCreateDir(usize, camino::Utf8PathBuf, oneshot::Sender<Result<()>>),
    DirRemoveDir(usize, camino::Utf8PathBuf, oneshot::Sender<Result<()>>),
    DirRemoveFile(usize, camino::Utf8PathBuf, oneshot::Sender<Result<()>>),
    DirReadDir(
        usize,
        camino::Utf8PathBuf,
        oneshot::Sender<Result<Vec<DirEntry>>>,
    ),
    DirDrop(usize, oneshot::Sender<bool>),
    DirClone(usize, oneshot::Sender<usize>),
<<<<<<< HEAD
    FilePicker(
        String,
        Vec<String>,
        oneshot::Sender<Option<(usize, String)>>,
    ),
=======
    FileCreateTemp(oneshot::Sender<std::io::Result<(usize, String)>>),
    FileSetLength(usize, u64, oneshot::Sender<std::io::Result<()>>),
>>>>>>> a7cd8c4e
    FileRead(usize, usize, oneshot::Sender<std::io::Result<Vec<u8>>>),
    FileWrite(usize, Vec<u8>, oneshot::Sender<std::io::Result<()>>),
    FileFlush(usize, oneshot::Sender<std::io::Result<()>>),
    FileSeek(
        usize,
        std::io::SeekFrom,
        oneshot::Sender<std::io::Result<u64>>,
    ),
    FileSize(usize, oneshot::Sender<std::io::Result<u64>>),
    FileDrop(usize, Option<String>, oneshot::Sender<bool>),
}

fn worker_channels_or_die() -> &'static WorkerChannels {
    WORKER_CHANNELS.get().expect("FileSystem worker channels have not been initialized! Please call `FileSystem::setup_worker_channels` before calling this function.")
}

impl FileSystem {
    /// Initializes the channels that we use to send filesystem commands to the main thread.
    /// This must be called before performing any filesystem operations.
    pub fn setup_worker_channels(worker_channels: WorkerChannels) {
        WORKER_CHANNELS
            .set(worker_channels)
            .expect("FileSystem worker channels cannot be initialized twice");
    }

    /// Returns whether or not the user's browser supports the JavaScript File System API.
    pub fn filesystem_supported() -> bool {
        send_and_recv(|tx| FileSystemCommand::Supported(tx))
    }

    /// Attempts to prompt the user to choose a directory from their local machine using the
    /// JavaScript File System API.
    /// Then creates a `FileSystem` allowing read-write access to that directory if they chose one
    /// successfully.
    /// If the File System API is not supported, this always returns `None` without doing anything.
    pub async fn from_folder_picker() -> Result<Self> {
        if !Self::filesystem_supported() {
            return Err(Error::Wasm32FilesystemNotSupported);
        }
        send_and_await(|tx| FileSystemCommand::DirPicker(tx))
            .await
            .map(|(key, name)| Self {
                key,
                name,
                idb_key: None,
            })
            .ok_or(Error::CancelledLoading)
    }

    /// Attempts to restore a previously created `FileSystem` using its IndexedDB key returned by
    /// `.save_to_idb()`.
    pub async fn from_idb_key(idb_key: String) -> Result<Self> {
        if !Self::filesystem_supported() {
            return Err(Error::Wasm32FilesystemNotSupported);
        }
        send_and_await(|tx| FileSystemCommand::DirFromIdb(idb_key.clone(), tx))
            .await
            .map(|(key, name)| FileSystem {
                key,
                name,
                idb_key: Some(idb_key),
            })
            .ok_or(Error::MissingIDB)
    }

    /// Creates a new `FileSystem` from a subdirectory of this one.
    pub fn subdir(&self, path: impl AsRef<camino::Utf8Path>) -> Result<Self> {
        send_and_recv(|tx| FileSystemCommand::DirSubdir(self.key, path.as_ref().to_path_buf(), tx))
            .map(|(key, name)| FileSystem {
                key,
                name,
                idb_key: None,
            })
    }

    /// Stores this `FileSystem` to IndexedDB. If successful, consumes this `Filesystem` and
    /// returns the key needed to restore this `FileSystem` using `FileSystem::from_idb()`.
    /// Otherwise, returns ownership of this `FileSystem`.
    pub fn save_to_idb(mut self) -> std::result::Result<String, Self> {
        let idb_key_is_some = self.idb_key.is_some();
        let idb_key = self.idb_key.take().unwrap_or_else(generate_key);
        if send_and_recv(|tx| FileSystemCommand::DirToIdb(self.key, idb_key.clone(), tx)) {
            Ok(idb_key)
        } else {
            self.idb_key = idb_key_is_some.then_some(idb_key);
            Err(self)
        }
    }

    /// Returns a path consisting of a single element: the name of the root directory of this
    /// filesystem.
    pub fn root_path(&self) -> &camino::Utf8Path {
        self.name.as_str().into()
    }
}

impl Drop for FileSystem {
    fn drop(&mut self) {
        let _ = send_and_recv(|tx| FileSystemCommand::DirDrop(self.key, tx));
    }
}

impl Clone for FileSystem {
    fn clone(&self) -> Self {
        Self {
            key: send_and_recv(|tx| FileSystemCommand::DirClone(self.key, tx)),
            name: self.name.clone(),
            idb_key: None,
        }
    }
}

impl FileSystemTrait for FileSystem {
    type File = File;

    fn open_file(
        &self,
        path: impl AsRef<camino::Utf8Path>,
        flags: OpenFlags,
    ) -> Result<Self::File> {
        send_and_recv(|tx| {
            FileSystemCommand::DirOpenFile(self.key, path.as_ref().to_path_buf(), flags, tx)
        })
        .map(|key| File {
            key,
            temp_file_name: None,
        })
    }

    fn metadata(&self, path: impl AsRef<camino::Utf8Path>) -> Result<Metadata> {
        send_and_recv(|tx| {
            FileSystemCommand::DirEntryMetadata(self.key, path.as_ref().to_path_buf(), tx)
        })
    }

    fn rename(
        &self,
        _from: impl AsRef<camino::Utf8Path>,
        _to: impl AsRef<camino::Utf8Path>,
    ) -> Result<()> {
        Err(Error::NotSupported)
    }

    fn exists(&self, path: impl AsRef<camino::Utf8Path>) -> Result<bool> {
        Ok(send_and_recv(|tx| {
            FileSystemCommand::DirEntryExists(self.key, path.as_ref().to_path_buf(), tx)
        }))
    }

    fn create_dir(&self, path: impl AsRef<camino::Utf8Path>) -> Result<()> {
        send_and_recv(|tx| {
            FileSystemCommand::DirCreateDir(self.key, path.as_ref().to_path_buf(), tx)
        })
    }

    fn remove_dir(&self, path: impl AsRef<camino::Utf8Path>) -> Result<()> {
        send_and_recv(|tx| {
            FileSystemCommand::DirRemoveDir(self.key, path.as_ref().to_path_buf(), tx)
        })
    }

    fn remove_file(&self, path: impl AsRef<camino::Utf8Path>) -> Result<()> {
        send_and_recv(|tx| {
            FileSystemCommand::DirRemoveFile(self.key, path.as_ref().to_path_buf(), tx)
        })
    }

    fn read_dir(&self, path: impl AsRef<camino::Utf8Path>) -> Result<Vec<DirEntry>> {
        send_and_recv(|tx| FileSystemCommand::DirReadDir(self.key, path.as_ref().to_path_buf(), tx))
    }
}

impl File {
<<<<<<< HEAD
    /// Attempts to prompt the user to choose a file from their local machine using the
    /// JavaScript File System API.
    /// Then creates a `File` allowing read access to that file if they chose one
    /// successfully.
    /// If the File System API is not supported, this always returns `None` without doing anything.
    ///
    /// `extensions` should be a list of accepted file extensions for the file, without the leading
    /// `.`
    pub async fn from_file_picker(
        filter_name: &str,
        extensions: &[impl ToString],
    ) -> Result<(Self, String)> {
        if !FileSystem::filesystem_supported() {
            return Err(Error::Wasm32FilesystemNotSupported);
        }
        send_and_await(|tx| {
            FileSystemCommand::FilePicker(
                filter_name.to_string(),
                extensions.iter().map(|e| e.to_string()).collect_vec(),
                tx,
            )
        })
        .await
        .map(|(key, name)| (Self { key }, name))
        .ok_or(Error::CancelledLoading)
=======
    /// Creates a new empty temporary file with read-write permissions.
    pub fn new() -> std::io::Result<Self> {
        send_and_recv(|tx| FileSystemCommand::FileCreateTemp(tx)).map(|(key, temp_file_name)| {
            Self {
                key,
                temp_file_name: Some(temp_file_name),
            }
        })
>>>>>>> a7cd8c4e
    }
}

impl Drop for File {
    fn drop(&mut self) {
        let _ = send_and_recv(|tx| {
            FileSystemCommand::FileDrop(self.key, self.temp_file_name.take(), tx)
        });
    }
}

impl crate::File for File {
    fn metadata(&self) -> std::io::Result<Metadata> {
        let size = send_and_recv(|tx| FileSystemCommand::FileSize(self.key, tx))?;
        Ok(Metadata {
            is_file: true,
            size,
        })
    }

    fn set_len(&self, new_size: u64) -> std::io::Result<()> {
        send_and_recv(|tx| FileSystemCommand::FileSetLength(self.key, new_size, tx))
    }
}

impl std::io::Read for File {
    fn read(&mut self, buf: &mut [u8]) -> std::io::Result<usize> {
        let vec = send_and_recv(|tx| FileSystemCommand::FileRead(self.key, buf.len(), tx))?;
        let length = vec.len();
        buf[..length].copy_from_slice(&vec[..]);
        Ok(length)
    }
}

impl std::io::Write for File {
    fn write(&mut self, buf: &[u8]) -> std::io::Result<usize> {
        send_and_recv(|tx| FileSystemCommand::FileWrite(self.key, buf.to_vec(), tx))?;
        Ok(buf.len())
    }

    fn flush(&mut self) -> std::io::Result<()> {
        send_and_recv(|tx| FileSystemCommand::FileFlush(self.key, tx))
    }
}

impl std::io::Seek for File {
    fn seek(&mut self, pos: std::io::SeekFrom) -> std::io::Result<u64> {
        send_and_recv(|tx| FileSystemCommand::FileSeek(self.key, pos, tx))
    }
}<|MERGE_RESOLUTION|>--- conflicted
+++ resolved
@@ -96,16 +96,13 @@
     ),
     DirDrop(usize, oneshot::Sender<bool>),
     DirClone(usize, oneshot::Sender<usize>),
-<<<<<<< HEAD
+    FileCreateTemp(oneshot::Sender<std::io::Result<(usize, String)>>),
+    FileSetLength(usize, u64, oneshot::Sender<std::io::Result<()>>),
     FilePicker(
         String,
         Vec<String>,
         oneshot::Sender<Option<(usize, String)>>,
     ),
-=======
-    FileCreateTemp(oneshot::Sender<std::io::Result<(usize, String)>>),
-    FileSetLength(usize, u64, oneshot::Sender<std::io::Result<()>>),
->>>>>>> a7cd8c4e
     FileRead(usize, usize, oneshot::Sender<std::io::Result<Vec<u8>>>),
     FileWrite(usize, Vec<u8>, oneshot::Sender<std::io::Result<()>>),
     FileFlush(usize, oneshot::Sender<std::io::Result<()>>),
@@ -279,7 +276,16 @@
 }
 
 impl File {
-<<<<<<< HEAD
+    /// Creates a new empty temporary file with read-write permissions.
+    pub fn new() -> std::io::Result<Self> {
+        send_and_recv(|tx| FileSystemCommand::FileCreateTemp(tx)).map(|(key, temp_file_name)| {
+            Self {
+                key,
+                temp_file_name: Some(temp_file_name),
+            }
+        })
+    }
+
     /// Attempts to prompt the user to choose a file from their local machine using the
     /// JavaScript File System API.
     /// Then creates a `File` allowing read access to that file if they chose one
@@ -303,18 +309,16 @@
             )
         })
         .await
-        .map(|(key, name)| (Self { key }, name))
+        .map(|(key, name)| {
+            (
+                Self {
+                    key,
+                    temp_file_name: None,
+                },
+                name,
+            )
+        })
         .ok_or(Error::CancelledLoading)
-=======
-    /// Creates a new empty temporary file with read-write permissions.
-    pub fn new() -> std::io::Result<Self> {
-        send_and_recv(|tx| FileSystemCommand::FileCreateTemp(tx)).map(|(key, temp_file_name)| {
-            Self {
-                key,
-                temp_file_name: Some(temp_file_name),
-            }
-        })
->>>>>>> a7cd8c4e
     }
 }
 
