// Copyright (C) 2023 Lily Lyons
//
// This file is part of Luminol.
//
// Luminol is free software: you can redistribute it and/or modify
// it under the terms of the GNU General Public License as published by
// the Free Software Foundation, either version 3 of the License, or
// (at your option) any later version.
//
// Luminol is distributed in the hope that it will be useful,
// but WITHOUT ANY WARRANTY; without even the implied warranty of
// MERCHANTABILITY or FITNESS FOR A PARTICULAR PURPOSE.  See the
// GNU General Public License for more details.
//
// You should have received a copy of the GNU General Public License
// along with Luminol.  If not, see <http://www.gnu.org/licenses/>.

use indexed_db_futures::prelude::*;
use rand::Rng;
use std::future::IntoFuture;
use wasm_bindgen::prelude::*;

/// Casts a `js_sys::Promise` into a future.
pub(super) async fn to_future<T>(promise: js_sys::Promise) -> std::result::Result<T, js_sys::Error>
where
    T: JsCast,
{
    wasm_bindgen_futures::JsFuture::from(promise)
        .await
        .map(|t| t.unchecked_into())
        .map_err(|e| e.unchecked_into())
}

/// Returns a subdirectory of a given directory given the relative path of the subdirectory.
/// If one of the parent directories along the path does not exist, this will return `None`.
/// Use `get_subdir_create` if you want to create the missing parent directories.
pub(super) async fn get_subdir(
    dir: &web_sys::FileSystemDirectoryHandle,
    path_iter: &mut camino::Iter<'_>,
) -> Option<web_sys::FileSystemDirectoryHandle> {
    let mut dir = dir.clone();
    loop {
        let Some(path_element) = path_iter.next() else {
            return Some(dir);
        };
        if let Ok(subdir) = to_future(dir.get_directory_handle(path_element)).await {
            dir = subdir;
        } else {
            return None;
        }
    }
}

/// Returns a subdirectory of a given directory given the relative path of the subdirectory.
/// If one of the parent directories along the path does not exist, this will create the missing
/// directories.
pub(super) async fn get_subdir_create(
    dir: &web_sys::FileSystemDirectoryHandle,
    path_iter: &mut camino::Iter<'_>,
) -> Option<web_sys::FileSystemDirectoryHandle> {
    let mut dir = dir.clone();
    loop {
        let Some(path_element) = path_iter.next() else {
            return Some(dir);
        };
        let mut options = web_sys::FileSystemGetDirectoryOptions::new();
        options.create(true);
        if let Ok(subdir) =
            to_future(dir.get_directory_handle_with_options(path_element, &options)).await
        {
            dir = subdir;
        } else {
            return None;
        }
    }
}

<<<<<<< HEAD
=======
/// Returns a handle to a directory for temporary files in the Origin Private File System.
pub(super) async fn get_tmp_dir(
    storage: &web_sys::StorageManager,
) -> Option<web_sys::FileSystemDirectoryHandle> {
    let opfs_root = to_future::<web_sys::FileSystemDirectoryHandle>(storage.get_directory())
        .await
        .ok()?;
    let mut iter = camino::Utf8Path::new("astrabit.luminol/tmp").iter();
    get_subdir_create(&opfs_root, &mut iter).await
}

>>>>>>> a7cd8c4e
/// Generates a random string suitable for use as a unique identifier.
pub(super) fn generate_key() -> String {
    rand::thread_rng()
        .sample_iter(rand::distributions::Alphanumeric)
        .take(42) // This should be enough to avoid collisions
        .map(char::from)
        .collect()
}

/// Helper function for performing IndexedDB operations on an `IdbObjectStore` with a given
/// `IdbTransactionMode`.
pub(super) async fn idb<R>(
    mode: IdbTransactionMode,
    f: impl FnOnce(IdbObjectStore<'_>) -> std::result::Result<R, web_sys::DomException>,
) -> std::result::Result<R, web_sys::DomException> {
    let mut db_req = IdbDatabase::open_u32("astrabit.luminol", 1)?;

    // Create store for our directory handles if it doesn't exist
    db_req.set_on_upgrade_needed(Some(|e: &IdbVersionChangeEvent| {
        if e.db()
            .object_store_names()
            .find(|n| n == "filesystem.dir_handles")
            .is_none()
        {
            e.db().create_object_store("filesystem.dir_handles")?;
        }
        Ok(())
    }));

    let db = db_req.into_future().await?;
    let tx = db.transaction_on_one_with_mode("filesystem.dir_handles", mode)?;
    let store = tx.object_store("filesystem.dir_handles")?;
    let r = f(store);
    tx.await.into_result()?;
    r
}

/// Wrapper function for handling filesystem events on the worker thread.
/// You can insert logging into this function for debug purposes.
pub(super) async fn handle_event<R>(
    tx: oneshot::Sender<R>,
    f: impl std::future::Future<Output = R>,
) {
    tx.send(f.await).unwrap();
}

fn send<R>(f: impl FnOnce(oneshot::Sender<R>) -> super::FileSystemCommand) -> oneshot::Receiver<R> {
    let (oneshot_tx, oneshot_rx) = oneshot::channel();
    super::worker_channels_or_die().send(f(oneshot_tx));
    oneshot_rx
}

/// Helper function to send a filesystem command from the worker thread to the main thread and then
/// block the worker thread to wait for the result.
pub(super) fn send_and_recv<R>(
    f: impl FnOnce(oneshot::Sender<R>) -> super::FileSystemCommand,
) -> R {
    send(f).recv().unwrap()
}

/// Helper function to send a filesystem command from the worker thread to the main thread and then
/// wait asynchronously on the worker thread for the result.
pub(super) async fn send_and_await<R>(
    f: impl FnOnce(oneshot::Sender<R>) -> super::FileSystemCommand,
) -> R {
    send(f).await.unwrap()
}<|MERGE_RESOLUTION|>--- conflicted
+++ resolved
@@ -75,8 +75,6 @@
     }
 }
 
-<<<<<<< HEAD
-=======
 /// Returns a handle to a directory for temporary files in the Origin Private File System.
 pub(super) async fn get_tmp_dir(
     storage: &web_sys::StorageManager,
@@ -88,7 +86,6 @@
     get_subdir_create(&opfs_root, &mut iter).await
 }
 
->>>>>>> a7cd8c4e
 /// Generates a random string suitable for use as a unique identifier.
 pub(super) fn generate_key() -> String {
     rand::thread_rng()
