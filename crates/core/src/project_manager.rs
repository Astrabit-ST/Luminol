--- conflicted
+++ resolved
@@ -95,23 +95,15 @@
             // Disable the modified flag so `luminol_eframe::App::on_close_event` doesn't recurse
             update_state.modified.set(false);
 
-<<<<<<< HEAD
-            update_state.frame.close();
-=======
             update_state
                 .ctx
                 .send_viewport_cmd(egui::ViewportCommand::Close);
->>>>>>> b1897261
         });
     }
 
     /// Opens a project picker after asking the user to save unsaved changes.
     pub fn open_project_picker(&mut self) {
         self.run_custom(|update_state| {
-<<<<<<< HEAD
-=======
-            // maybe worthwhile to make an extension trait to select spawn_async or spawn_local based on the target?
->>>>>>> b1897261
             #[cfg(not(target_arch = "wasm32"))]
             let promise = spawn_future(luminol_filesystem::host::FileSystem::from_file_picker());
             #[cfg(target_arch = "wasm32")]
