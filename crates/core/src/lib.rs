--- conflicted
+++ resolved
@@ -45,11 +45,7 @@
 pub use project_manager::ProjectManager;
 
 pub struct UpdateState<'res> {
-<<<<<<< HEAD
-    pub frame: &'res mut luminol_eframe::Frame,
-=======
     pub ctx: &'res egui::Context,
->>>>>>> b1897261
 
     #[cfg(not(target_arch = "wasm32"))]
     pub audio: &'res mut luminol_audio::Audio,
@@ -137,11 +133,7 @@
         edit_windows: &'this mut window::EditWindows,
     ) -> UpdateState<'this> {
         UpdateState {
-<<<<<<< HEAD
-            frame: self.frame,
-=======
             ctx: self.ctx,
->>>>>>> b1897261
             audio: self.audio,
             graphics: self.graphics.clone(),
             filesystem: self.filesystem,
@@ -163,11 +155,7 @@
         edit_tabs: &'this mut tab::EditTabs,
     ) -> UpdateState<'this> {
         UpdateState {
-<<<<<<< HEAD
-            frame: self.frame,
-=======
             ctx: self.ctx,
->>>>>>> b1897261
             audio: self.audio,
             graphics: self.graphics.clone(),
             filesystem: self.filesystem,
