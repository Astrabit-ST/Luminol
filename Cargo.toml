[package]
name = "luminol"
version = "0.4.0"
authors = ["Lily Lyons <lily@nowaffles.com>"]
edition = "2021"
rust-version = "1.62"
description = "Luminol is a FOSS recreation of RPG Maker XP in Rust with love ❤️"
license = "GPL-3.0"
readme = "README.md"
repository = "https://github.com/Speak2Erase/Luminol"
keywords = ["gamedev", "rpg", "rpg-maker"]
categories = ["games"]
build = "build.rs"

# See more keys and their definitions at https://doc.rust-lang.org/cargo/reference/manifest.html

[dependencies]
egui = "0.21"
eframe = { version = "0.21", features = ["persistence"] }
egui_extras = { version = "0.21", features = ["svg", "image"] }
egui-notify = "0.6"
egui_dock = "0.4"

image = { version = "0.24", features = ["jpeg", "png"] }

strum = { version = "0.24.1", features = ["derive"] }
enum-as-inner = "0.5.1"
num-traits = "0.2"
num-derive = "0.3"

git-version = "0.3"

once_cell = "1.17"

slab = { version = "0.4", features = ["serde"] }

syntect = { version = "5.0", features = [
    "default-fancy",
], default-features = false }

rand = "0.8.5"

zip = { version = "0.6", default-features = false, features = ["deflate"] }
flate2 = "1.0"

async-trait = "0.1"
futures = "0.3"

bytemuck = "1"

color-eyre = "0.6"
eyre = "0.6"

paste = "1.0"
cfg-if = "1.0.0"

serde = { version = "1.0", features = ["derive"] }
alox-48 = { version = "*", path = "alox-48" }
ron = "0.8.0"

tracing = "0.1.37"
catppuccin-egui = "2.0.1"

command-lib = { version = "*", path = "command-lib" }
rmxp-types = { version = "*", path = "rmxp-types" }

[features]
default = ["generic-tilemap"]
generic-tilemap = []

# native:
[target.'cfg(not(target_arch = "wasm32"))'.dependencies]
tracing-subscriber = "0.3"
rodio = { version = "0.17.0", features = [
    "symphonia-all",
], default-features = false }
poll-promise = { version = "0.2.0", features = ["smol"] }
async-fs = "1.6.0"
surf = "2.3.2"
rfd = "0.11"
luminol-term = { version = "*", path = "luminol-term" }

# web:
[target.'cfg(target_arch = "wasm32")'.dependencies]
console_error_panic_hook = "0.1"
tracing-wasm = "0.2"
wasm-bindgen = "0.2"
wasm-bindgen-futures = "0.4"
js-sys = "0.3"
web-sys = { version = "0.3", features = [
    "File",
    "FileSystemCreateWritableOptions",
    "FileSystemDirectoryEntry",
    "FileSystemDirectoryHandle",
    "FileSystemDirectoryReader",
    "FileSystemEntriesCallback",
    "FileSystemEntry",
    "FileSystemEntryCallback",
    "FileSystemFileEntry",
    "FileSystemFileHandle",
    "FileSystemFlags",
    "FileSystemGetDirectoryOptions",
    "FileSystemGetFileOptions",
    "FileSystemHandle",
    "FileSystemHandleKind",
    "FileSystemReadWriteOptions",
    "FileSystemRemoveOptions",
    "FileSystemSyncAccessHandle",
    "FileSystemWritableFileStream",
    "WriteCommandType",
    "WriteParams",
] }
rodio = { version = "0.17.0", features = [
    "wasm-bindgen",
    "symphonia-all",
], default-features = false }
poll-promise = { version = "0.2.0", features = ["web"] }
# FIXME: Use time
fluvio-wasm-timer = "0.2.5"
surf = { version = "2.3.2", default-features = false, features = [
    "wasm-client",
] }


[target.'cfg(windows)'.build-dependencies]
winres = "0.1"

[package.metadata.winres]
OriginalFilename = "Luminol.exe"
ProductName = "Luminol"
ProductVersion = "0.4.0"

# Fast and performant.
[profile.release]
opt-level = 3
lto = "fat"

# Enable only a small amount of optimization in debug mode
[profile.dev]
opt-level = 1

# Enable max optimizations for dependencies, but not for our code:
[profile.dev.package."*"]
opt-level = 3

# See why config is set up this way.
# https://bevy-cheatbook.github.io/pitfalls/performance.html#why-not-use---release

[workspace]
<<<<<<< HEAD
members = ["alox-48", "command-lib", "rmxp-types"]
=======
members = ["alox-48", "luminol-term"]
>>>>>>> f8387f78

[patch.crates-io]
poll-promise = { git = "https://github.com/EmbarkStudios/poll-promise", rev = "8c4d0d6e4d693cf54e9306950cb2f6d271c77080" }
egui_dock = { git = "https://github.com/Adanos020/egui_dock" }
js-sys = { git = "https://github.com/Speak2Erase/wasm-bindgen-filesystem-access-api" }
web-sys = { git = "https://github.com/Speak2Erase/wasm-bindgen-filesystem-access-api" }
wasm-bindgen = { git = "https://github.com/Speak2Erase/wasm-bindgen-filesystem-access-api" }


# If you want to use the bleeding edge version of egui and eframe:
# egui = { git = "https://github.com/emilk/egui", branch = "master" }
# eframe = { git = "https://github.com/emilk/egui", branch = "master" }

# If you fork https://github.com/emilk/egui you can test with:
# egui = { path = "../egui/crates/egui" }
# eframe = { path = "../egui/crates/eframe" }<|MERGE_RESOLUTION|>--- conflicted
+++ resolved
@@ -41,7 +41,7 @@
 rand = "0.8.5"
 
 zip = { version = "0.6", default-features = false, features = ["deflate"] }
-flate2 = "1.0"
+
 
 async-trait = "0.1"
 futures = "0.3"
@@ -147,11 +147,7 @@
 # https://bevy-cheatbook.github.io/pitfalls/performance.html#why-not-use---release
 
 [workspace]
-<<<<<<< HEAD
-members = ["alox-48", "command-lib", "rmxp-types"]
-=======
-members = ["alox-48", "luminol-term"]
->>>>>>> f8387f78
+members = ["alox-48", "command-lib", "rmxp-types", "luminol-term"]
 
 [patch.crates-io]
 poll-promise = { git = "https://github.com/EmbarkStudios/poll-promise", rev = "8c4d0d6e4d693cf54e9306950cb2f6d271c77080" }
