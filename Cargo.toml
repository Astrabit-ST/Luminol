[package]
name = "luminol"
version = "0.4.0"
authors = [
    "Lily Lyons <lily@nowaffles.com>",
    "Egor Poleshko <somedevfox@gmail.com>",
]
edition = "2021"
rust-version = "1.62"
description = "Luminol is a FOSS recreation of RPG Maker XP in Rust with love ❤️"
license = "GPL-3.0"
readme = "README.md"
repository = "https://github.com/Speak2Erase/Luminol"
keywords = ["gamedev", "rpg", "rpg-maker"]
categories = ["games"]
build = "build.rs"

# See more keys and their definitions at https://doc.rust-lang.org/cargo/reference/manifest.html

[dependencies]
egui = "0.22"
eframe = { version = "0.22", features = [
    "persistence",
    "wgpu",
], default-features = false }
egui_extras = { version = "0.22", features = ["svg", "image"] }
egui-notify = { version = "0.6", git = "https://github.com/ItsEthra/egui-notify" } # temporary patch
egui_dock = { version = "0.6", git = "https://github.com/Adanos020/egui_dock" }
catppuccin-egui = "3.0.0"

cgmath = "0.18"

image = { version = "0.24", features = ["jpeg", "png"] }

strum = { version = "0.24.1", features = ["derive"] }
enum-as-inner = "0.6"
num-traits = "0.2"
num-derive = "0.3"
bitflags = "2.3"
ouroboros = "0.15"

git-version = "0.3"

once_cell = "1.17"
parking_lot = { version = "0.12", features = [
    "deadlock_detection",
    "hardware-lock-elision",
] }
atomic_refcell = "0.1.9"
dashmap = "5.4.0"
crossbeam = "0.8"

futures = "0.3"
poll-promise = { version = "0.2.0", features = [
    "smol",
], git = "https://github.com/EmbarkStudios/poll-promise" }
surf = "2.3.2"

slab = { version = "0.4", features = ["serde"] }

syntect = { version = "5.0", features = [
    "default-fancy",
], default-features = false }

rand = "0.8.5"

zip = { version = "0.6", default-features = false, features = ["deflate"] }
notify = "5.1"
rfd = "0.11"
camino = "1.1"

bytemuck = "1"

color-eyre = "0.6"
eyre = "0.6"
thiserror = "1.0"

paste = "1.0"
cfg-if = "1.0.0"

serde = { version = "1.0", features = ["derive"] }
alox-48 = { version = "*", path = "alox-48" }
ron = "0.8.0"

tracing = "0.1.37"
tracing-subscriber = "0.3"

itertools = "0.10"
static_assertions = "1.1.0"

rodio = { version = "0.17.1" }

command-lib = { version = "*", path = "command-lib" }
rmxp-types = { version = "*", path = "rmxp-types" }
luminol-term = { version = "*", path = "luminol-term" }

<<<<<<< HEAD
rfd = "0.11"

mlua = { version = "0.8.9", features = ["luau", "send"] }
toml = "0.7.4"

[features]
default = ["generic-tilemap"]
generic-tilemap = []


=======
>>>>>>> dd60895d
[target.'cfg(windows)'.dependencies]
windows = { version = "0.46.0", features = ["Win32_System_Registry"] }
winreg = "0.11.0"

[target.'cfg(windows)'.build-dependencies]
winres = "0.1"

[package.metadata.winres]
OriginalFilename = "Luminol.exe"
ProductName = "Luminol"

[features]


# Fast and performant.
[profile.release]
opt-level = 3
lto = "fat"
debug = true

# Enable only a small amount of optimization in debug mode
[profile.dev]
opt-level = 1

# Enable max optimizations for dependencies, but not for our code:
[profile.dev.package."*"]
opt-level = 3

# See why config is set up this way.
# https://bevy-cheatbook.github.io/pitfalls/performance.html#why-not-use---release

[workspace]
members = ["alox-48", "command-lib", "rmxp-types", "luminol-term"]

[patch.crates-io]
# If you want to use the bleeding edge version of egui and eframe:
# egui = { git = "https://github.com/emilk/egui", branch = "master" }
# eframe = { git = "https://github.com/emilk/egui", branch = "master" }

# If you fork https://github.com/emilk/egui you can test with:
# egui = { path = "../egui/crates/egui" }
# eframe = { path = "../egui/crates/eframe" }<|MERGE_RESOLUTION|>--- conflicted
+++ resolved
@@ -94,19 +94,9 @@
 rmxp-types = { version = "*", path = "rmxp-types" }
 luminol-term = { version = "*", path = "luminol-term" }
 
-<<<<<<< HEAD
-rfd = "0.11"
-
 mlua = { version = "0.8.9", features = ["luau", "send"] }
 toml = "0.7.4"
 
-[features]
-default = ["generic-tilemap"]
-generic-tilemap = []
-
-
-=======
->>>>>>> dd60895d
 [target.'cfg(windows)'.dependencies]
 windows = { version = "0.46.0", features = ["Win32_System_Registry"] }
 winreg = "0.11.0"
@@ -117,9 +107,6 @@
 [package.metadata.winres]
 OriginalFilename = "Luminol.exe"
 ProductName = "Luminol"
-
-[features]
-
 
 # Fast and performant.
 [profile.release]
