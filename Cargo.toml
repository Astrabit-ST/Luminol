[package]
name = "luminol"
version = "0.4.0"
authors = [
    "Lily Lyons <lily@nowaffles.com>",
    "Egor Poleshko <somedevfox@gmail.com>",
]
edition = "2021"
rust-version = "1.62"
description = "Luminol is a FOSS recreation of RPG Maker XP in Rust with love ❤️"
license = "GPL-3.0"
readme = "README.md"
repository = "https://github.com/Speak2Erase/Luminol"
keywords = ["gamedev", "rpg", "rpg-maker"]
categories = ["games"]
build = "build.rs"

# See more keys and their definitions at https://doc.rust-lang.org/cargo/reference/manifest.html

[dependencies]
egui = "0.21"
eframe = { version = "0.21", features = ["persistence"] }
egui_extras = { version = "0.21", features = ["svg", "image"] }
egui-notify = "0.6"
egui_dock = "0.4"

image = { version = "0.24", features = ["jpeg", "png"] }

strum = { version = "0.24.1", features = ["derive"] }
enum-as-inner = "0.5.1"
num-traits = "0.2"
num-derive = "0.3"

git-version = "0.3"

once_cell = "1.17"

slab = { version = "0.4", features = ["serde"] }

syntect = { version = "5.0", features = [
    "default-fancy",
], default-features = false }

rand = "0.8.5"

zip = { version = "0.6", default-features = false, features = ["deflate"] }


async-trait = "0.1"
futures = "0.3"

bytemuck = "1"

color-eyre = "0.6"
eyre = "0.6"

paste = "1.0"
cfg-if = "1.0.0"

serde = { version = "1.0", features = ["derive"] }
alox-48 = { version = "*", path = "alox-48" }
ron = "0.8.0"

tracing = "0.1.37"
catppuccin-egui = "2.0.1"
<<<<<<< HEAD

command-lib = { version = "*", path = "command-lib" }
rmxp-types = { version = "*", path = "rmxp-types" }
=======
>>>>>>> 13c74baa

[features]
default = ["generic-tilemap"]
generic-tilemap = []

# native:
[target.'cfg(not(target_arch = "wasm32"))'.dependencies]
tracing-subscriber = "0.3"
rodio = { version = "0.17.0", features = [
    "symphonia-all",
], default-features = false }
poll-promise = { version = "0.2.0", features = ["smol"] }
async-fs = "1.6.0"
surf = "2.3.2"
rfd = "0.11"
luminol-term = { version = "*", path = "luminol-term" }

# web:
[target.'cfg(target_arch = "wasm32")'.dependencies]
console_error_panic_hook = "0.1"
tracing-wasm = "0.2"
wasm-bindgen = "0.2"
wasm-bindgen-futures = "0.4"
js-sys = "0.3"
web-sys = { version = "0.3" }
rodio = { version = "0.17.0", features = [
    "wasm-bindgen",
    "symphonia-all",
], default-features = false }
poll-promise = { version = "0.2.0", features = ["web"] }
# FIXME: Use time
fluvio-wasm-timer = "0.2.5"
surf = { version = "2.3.2", default-features = false, features = [
    "wasm-client",
] }


[target.'cfg(windows)'.build-dependencies]
winres = "0.1"

[package.metadata.winres]
OriginalFilename = "Luminol.exe"
ProductName = "Luminol"
ProductVersion = "0.4.0"

# Fast and performant.
[profile.release]
opt-level = 3
lto = "fat"

# Enable only a small amount of optimization in debug mode
[profile.dev]
opt-level = 1

# Enable max optimizations for dependencies, but not for our code:
[profile.dev.package."*"]
opt-level = 3

# See why config is set up this way.
# https://bevy-cheatbook.github.io/pitfalls/performance.html#why-not-use---release

[workspace]
members = ["alox-48", "command-lib", "rmxp-types", "luminol-term"]

[patch.crates-io]
poll-promise = { git = "https://github.com/EmbarkStudios/poll-promise", rev = "8c4d0d6e4d693cf54e9306950cb2f6d271c77080" }
egui_dock = { git = "https://github.com/Adanos020/egui_dock" }
js-sys = { git = "https://github.com/Speak2Erase/wasm-bindgen-filesystem-access-api" }
# web-sys = { git = "https://github.com/Speak2Erase/wasm-bindgen-filesystem-access-api" }
wasm-bindgen = { git = "https://github.com/Speak2Erase/wasm-bindgen-filesystem-access-api" }


# If you want to use the bleeding edge version of egui and eframe:
# egui = { git = "https://github.com/emilk/egui", branch = "master" }
# eframe = { git = "https://github.com/emilk/egui", branch = "master" }

# If you fork https://github.com/emilk/egui you can test with:
# egui = { path = "../egui/crates/egui" }
# eframe = { path = "../egui/crates/eframe" }<|MERGE_RESOLUTION|>--- conflicted
+++ resolved
@@ -63,12 +63,9 @@
 
 tracing = "0.1.37"
 catppuccin-egui = "2.0.1"
-<<<<<<< HEAD
 
 command-lib = { version = "*", path = "command-lib" }
 rmxp-types = { version = "*", path = "rmxp-types" }
-=======
->>>>>>> 13c74baa
 
 [features]
 default = ["generic-tilemap"]
