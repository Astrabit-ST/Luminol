[package]
name = "luminol"
version = "0.4.0"
authors = [
    "Lily Lyons <lily@nowaffles.com>",
]
edition = "2021"
rust-version = "1.62"
description = "Luminol is a FOSS recreation of RPG Maker XP in Rust with love ❤️"
license = "GPL-3.0"
readme = "README.md"
repository = "https://github.com/Speak2Erase/Luminol"
keywords = ["gamedev", "rpg", "rpg-maker"]
categories = ["games"]
build = "build.rs"

# See more keys and their definitions at https://doc.rust-lang.org/cargo/reference/manifest.html

[dependencies]
egui = "0.21"
eframe = { version = "0.21", features = ["persistence"] }
egui_extras = { version = "0.21", features = ["svg", "image"] }
egui-notify = "0.6"
egui_dock = "0.4"
catppuccin-egui = "2.0.1"

image = { version = "0.24", features = ["jpeg", "png"] }

strum = { version = "0.24.1", features = ["derive"] }
enum-as-inner = "0.5.1"
num-traits = "0.2"
num-derive = "0.3"

git-version = "0.3"

once_cell = "1.17"
parking_lot = { version = "0.12", features = [
    "deadlock_detection",
    "hardware-lock-elision",
] }
atomic_refcell = "0.1.9"
dashmap = "5.4.0"

futures = "0.3"
poll-promise = { version = "0.2.0", features = ["smol"] }
surf = "2.3.2"

slab = { version = "0.4", features = ["serde"] }

syntect = { version = "5.0", features = [
    "default-fancy",
], default-features = false }

rand = "0.8.5"

zip = { version = "0.6", default-features = false, features = ["deflate"] }

bytemuck = "1"

color-eyre = "0.6"
eyre = "0.6"

paste = "1.0"
cfg-if = "1.0.0"

serde = { version = "1.0", features = ["derive"] }
alox-48 = { version = "*", path = "alox-48" }
ron = "0.8.0"

tracing = "0.1.37"
tracing-subscriber = "0.3"
<<<<<<< HEAD

itertools = "0.10"
static_assertions = "1.1.0"

rodio = { version = "0.17.0", features = [
    "symphonia-all",
], default-features = false }

command-lib = { version = "*", path = "command-lib" }
rmxp-types = { version = "*", path = "rmxp-types" }
luminol-term = { version = "*", path = "luminol-term" }

rfd = { git = "https://github.com/somedevfox/rfd" }

[features]
default = ["generic-tilemap"]
generic-tilemap = []
=======

itertools = "0.10"
static_assertions = "1.1.0"

rodio = { version = "0.17.0", features = [
    "symphonia-all",
], default-features = false }

command-lib = { version = "*", path = "command-lib" }
rmxp-types = { version = "*", path = "rmxp-types" }
luminol-term = { version = "*", path = "luminol-term" }

rfd = "0.11"

[features]
default = ["generic-tilemap"]
generic-tilemap = []


[target.'cfg(windows)'.dependencies]
windows = { version = "0.46.0", features = ["Win32_System_Registry"] }
winreg = "0.11.0"
>>>>>>> c762742f

[target.'cfg(windows)'.build-dependencies]
winres = "0.1"

[package.metadata.winres]
OriginalFilename = "Luminol.exe"
ProductName = "Luminol"

# Fast and performant.
[profile.release]
opt-level = 3
lto = "fat"

# Enable only a small amount of optimization in debug mode
[profile.dev]
# opt-level = 1

# Enable max optimizations for dependencies, but not for our code:
[profile.dev.package."*"]
opt-level = 3

# See why config is set up this way.
# https://bevy-cheatbook.github.io/pitfalls/performance.html#why-not-use---release

[workspace]
members = ["alox-48", "command-lib", "rmxp-types", "luminol-term"]

[patch.crates-io]
poll-promise = { git = "https://github.com/EmbarkStudios/poll-promise", rev = "8c4d0d6e4d693cf54e9306950cb2f6d271c77080" }
egui_dock = { git = "https://github.com/Adanos020/egui_dock" }
# js-sys = { git = "https://github.com/Speak2Erase/wasm-bindgen-filesystem-access-api" }
# web-sys = { git = "https://github.com/Speak2Erase/wasm-bindgen-filesystem-access-api" }
# wasm-bindgen = { git = "https://github.com/Speak2Erase/wasm-bindgen-filesystem-access-api" }


# If you want to use the bleeding edge version of egui and eframe:
# egui = { git = "https://github.com/emilk/egui", branch = "master" }
# eframe = { git = "https://github.com/emilk/egui", branch = "master" }

# If you fork https://github.com/emilk/egui you can test with:
# egui = { path = "../egui/crates/egui" }
# eframe = { path = "../egui/crates/eframe" }<|MERGE_RESOLUTION|>--- conflicted
+++ resolved
@@ -1,9 +1,7 @@
 [package]
 name = "luminol"
 version = "0.4.0"
-authors = [
-    "Lily Lyons <lily@nowaffles.com>",
-]
+authors = ["Lily Lyons <lily@nowaffles.com>"]
 edition = "2021"
 rust-version = "1.62"
 description = "Luminol is a FOSS recreation of RPG Maker XP in Rust with love ❤️"
@@ -69,7 +67,6 @@
 
 tracing = "0.1.37"
 tracing-subscriber = "0.3"
-<<<<<<< HEAD
 
 itertools = "0.10"
 static_assertions = "1.1.0"
@@ -87,30 +84,11 @@
 [features]
 default = ["generic-tilemap"]
 generic-tilemap = []
-=======
-
-itertools = "0.10"
-static_assertions = "1.1.0"
-
-rodio = { version = "0.17.0", features = [
-    "symphonia-all",
-], default-features = false }
-
-command-lib = { version = "*", path = "command-lib" }
-rmxp-types = { version = "*", path = "rmxp-types" }
-luminol-term = { version = "*", path = "luminol-term" }
-
-rfd = "0.11"
-
-[features]
-default = ["generic-tilemap"]
-generic-tilemap = []
 
 
 [target.'cfg(windows)'.dependencies]
 windows = { version = "0.46.0", features = ["Win32_System_Registry"] }
 winreg = "0.11.0"
->>>>>>> c762742f
 
 [target.'cfg(windows)'.build-dependencies]
 winres = "0.1"
