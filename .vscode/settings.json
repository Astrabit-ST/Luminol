{
	"licenser.license": "GPLv3",
	"licenser.author": "Lily Lyons",
	"licenser.projectName": "Luminol",
	"licenser.disableAutoHeaderInsertion": false,
	"rust-analyzer.cargo.features": [],
	// "rust-analyzer.cargo.target": "wasm32-unknown-unknown",
	"editor.formatOnSave": true,
	"rust-analyzer.check.command": "clippy",
	"rust-analyzer.procMacro.enable": true,
	"rust-analyzer.server.extraEnv": {
		"RUSTFLAGS": "--cfg=web_sys_unstable_apis"
	},
	"conventionalCommits.scopes": [
		"data cache",
		"ui",
		"commands",
		"scripts",
		"tabs",
		"playtest",
<<<<<<< HEAD
		"wasm"
	],
	"rust-analyzer.showUnlinkedFileNotification": false
=======
		"wasm",
		"filesystem"
	]
>>>>>>> e5c9d47e
}<|MERGE_RESOLUTION|>--- conflicted
+++ resolved
@@ -18,13 +18,8 @@
 		"scripts",
 		"tabs",
 		"playtest",
-<<<<<<< HEAD
-		"wasm"
-	],
-	"rust-analyzer.showUnlinkedFileNotification": false
-=======
 		"wasm",
 		"filesystem"
-	]
->>>>>>> e5c9d47e
+	],
+  "rust-analyzer.showUnlinkedFileNotification": false
 }