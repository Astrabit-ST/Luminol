{
	"licenser.license": "GPLv3",
	"licenser.author": "Lily Lyons",
	"licenser.disableAutoHeaderInsertion": false,
	"rust-analyzer.cargo.features": [],
	// "rust-analyzer.cargo.target": "wasm32-unknown-unknown",
	"editor.formatOnSave": true,
	"rust-analyzer.check.command": "clippy",
	"rust-analyzer.procMacro.enable": true,
	"rust-analyzer.server.extraEnv": {
		"RUSTFLAGS": "--cfg=web_sys_unstable_apis"
	},
	"conventionalCommits.scopes": [
		"scripts",
		"tabs",
<<<<<<< HEAD
		"playtest"
=======
		"wasm"
>>>>>>> 13c74baa
	]
}<|MERGE_RESOLUTION|>--- conflicted
+++ resolved
@@ -13,10 +13,7 @@
 	"conventionalCommits.scopes": [
 		"scripts",
 		"tabs",
-<<<<<<< HEAD
-		"playtest"
-=======
+		"playtest",
 		"wasm"
->>>>>>> 13c74baa
 	]
 }