{
	"licenser.license": "GPLv3",
	"licenser.author": "Lily Lyons",
	"licenser.projectName": "Luminol",
	"licenser.disableAutoHeaderInsertion": false,
	"rust-analyzer.cargo.features": [],
	// "rust-analyzer.cargo.target": "wasm32-unknown-unknown",
	"editor.formatOnSave": true,
	"rust-analyzer.check.command": "clippy",
	"rust-analyzer.procMacro.enable": true,
	"rust-analyzer.server.extraEnv": {
		"RUSTFLAGS": "--cfg=web_sys_unstable_apis"
	},
	"conventionalCommits.scopes": [
<<<<<<< HEAD
		"data cache",
		"ui",
		"commands"
=======
		"scripts",
		"tabs",
		"playtest"
>>>>>>> f8387f78
	]
}<|MERGE_RESOLUTION|>--- conflicted
+++ resolved
@@ -12,14 +12,11 @@
 		"RUSTFLAGS": "--cfg=web_sys_unstable_apis"
 	},
 	"conventionalCommits.scopes": [
-<<<<<<< HEAD
 		"data cache",
 		"ui",
-		"commands"
-=======
+		"commands",
 		"scripts",
 		"tabs",
 		"playtest"
->>>>>>> f8387f78
 	]
 }