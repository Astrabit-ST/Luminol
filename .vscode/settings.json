--- conflicted
+++ resolved
@@ -17,10 +17,7 @@
 		"commands",
 		"scripts",
 		"tabs",
-<<<<<<< HEAD
-		"playtest"
-=======
+		"playtest",
 		"wasm"
->>>>>>> 13c74baa
 	]
 }