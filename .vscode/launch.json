--- conflicted
+++ resolved
@@ -17,7 +17,6 @@
                 ],
                 "filter": {
                     "name": "alox-48",
-<<<<<<< HEAD
                     "kind": "lib"
                 }
             },
@@ -27,6 +26,265 @@
         {
             "type": "lldb",
             "request": "launch",
+            "name": "Debug example 'basic'",
+            "cargo": {
+                "args": [
+                    "build",
+                    "--example=basic",
+                    "--package=alox-48"
+                ],
+                "filter": {
+                    "name": "basic",
+                    "kind": "example"
+                }
+            },
+            "args": [],
+            "cwd": "${workspaceFolder}"
+        },
+        {
+            "type": "lldb",
+            "request": "launch",
+            "name": "Debug unit tests in example 'basic'",
+            "cargo": {
+                "args": [
+                    "test",
+                    "--no-run",
+                    "--example=basic",
+                    "--package=alox-48"
+                ],
+                "filter": {
+                    "name": "basic",
+                    "kind": "example"
+                }
+            },
+            "args": [],
+            "cwd": "${workspaceFolder}"
+        },
+        {
+            "type": "lldb",
+            "request": "launch",
+            "name": "Debug example 'encoding'",
+            "cargo": {
+                "args": [
+                    "build",
+                    "--example=encoding",
+                    "--package=alox-48"
+                ],
+                "filter": {
+                    "name": "encoding",
+                    "kind": "example"
+                }
+            },
+            "args": [],
+            "cwd": "${workspaceFolder}"
+        },
+        {
+            "type": "lldb",
+            "request": "launch",
+            "name": "Debug unit tests in example 'encoding'",
+            "cargo": {
+                "args": [
+                    "test",
+                    "--no-run",
+                    "--example=encoding",
+                    "--package=alox-48"
+                ],
+                "filter": {
+                    "name": "encoding",
+                    "kind": "example"
+                }
+            },
+            "args": [],
+            "cwd": "${workspaceFolder}"
+        },
+        {
+            "type": "lldb",
+            "request": "launch",
+            "name": "Debug example 'example'",
+            "cargo": {
+                "args": [
+                    "build",
+                    "--example=example",
+                    "--package=alox-48"
+                ],
+                "filter": {
+                    "name": "example",
+                    "kind": "example"
+                }
+            },
+            "args": [],
+            "cwd": "${workspaceFolder}"
+        },
+        {
+            "type": "lldb",
+            "request": "launch",
+            "name": "Debug unit tests in example 'example'",
+            "cargo": {
+                "args": [
+                    "test",
+                    "--no-run",
+                    "--example=example",
+                    "--package=alox-48"
+                ],
+                "filter": {
+                    "name": "example",
+                    "kind": "example"
+                }
+            },
+            "args": [],
+            "cwd": "${workspaceFolder}"
+        },
+        {
+            "type": "lldb",
+            "request": "launch",
+            "name": "Debug example 'extra_fields'",
+            "cargo": {
+                "args": [
+                    "build",
+                    "--example=extra_fields",
+                    "--package=alox-48"
+                ],
+                "filter": {
+                    "name": "extra_fields",
+                    "kind": "example"
+                }
+            },
+            "args": [],
+            "cwd": "${workspaceFolder}"
+        },
+        {
+            "type": "lldb",
+            "request": "launch",
+            "name": "Debug unit tests in example 'extra_fields'",
+            "cargo": {
+                "args": [
+                    "test",
+                    "--no-run",
+                    "--example=extra_fields",
+                    "--package=alox-48"
+                ],
+                "filter": {
+                    "name": "extra_fields",
+                    "kind": "example"
+                }
+            },
+            "args": [],
+            "cwd": "${workspaceFolder}"
+        },
+        {
+            "type": "lldb",
+            "request": "launch",
+            "name": "Debug example 'optionals'",
+            "cargo": {
+                "args": [
+                    "build",
+                    "--example=optionals",
+                    "--package=alox-48"
+                ],
+                "filter": {
+                    "name": "optionals",
+                    "kind": "example"
+                }
+            },
+            "args": [],
+            "cwd": "${workspaceFolder}"
+        },
+        {
+            "type": "lldb",
+            "request": "launch",
+            "name": "Debug unit tests in example 'optionals'",
+            "cargo": {
+                "args": [
+                    "test",
+                    "--no-run",
+                    "--example=optionals",
+                    "--package=alox-48"
+                ],
+                "filter": {
+                    "name": "optionals",
+                    "kind": "example"
+                }
+            },
+            "args": [],
+            "cwd": "${workspaceFolder}"
+        },
+        {
+            "type": "lldb",
+            "request": "launch",
+            "name": "Debug example 'rmxp_structs'",
+            "cargo": {
+                "args": [
+                    "build",
+                    "--example=rmxp_structs",
+                    "--package=alox-48"
+                ],
+                "filter": {
+                    "name": "rmxp_structs",
+                    "kind": "example"
+                }
+            },
+            "args": [],
+            "cwd": "${workspaceFolder}"
+        },
+        {
+            "type": "lldb",
+            "request": "launch",
+            "name": "Debug unit tests in example 'rmxp_structs'",
+            "cargo": {
+                "args": [
+                    "test",
+                    "--no-run",
+                    "--example=rmxp_structs",
+                    "--package=alox-48"
+                ],
+                "filter": {
+                    "name": "rmxp_structs",
+                    "kind": "example"
+                }
+            },
+            "args": [],
+            "cwd": "${workspaceFolder}"
+        },
+        {
+            "type": "lldb",
+            "request": "launch",
+            "name": "Debug example 'rxdata'",
+            "cargo": {
+                "args": [
+                    "build",
+                    "--example=rxdata",
+                    "--package=alox-48"
+                ],
+                "filter": {
+                    "name": "rxdata",
+                    "kind": "example"
+                }
+            },
+            "args": [],
+            "cwd": "${workspaceFolder}"
+        },
+        {
+            "type": "lldb",
+            "request": "launch",
+            "name": "Debug unit tests in example 'rxdata'",
+            "cargo": {
+                "args": [
+                    "test",
+                    "--no-run",
+                    "--example=rxdata",
+                    "--package=alox-48"
+                ],
+                "filter": {
+                    "name": "rxdata",
+                    "kind": "example"
+                }
+            },
+            "args": [],
+            "cwd": "${workspaceFolder}"
+        },
+        {
+            "type": "lldb",
+            "request": "launch",
             "name": "Debug example 'serialize'",
             "cargo": {
                 "args": [
@@ -64,117 +322,6 @@
         {
             "type": "lldb",
             "request": "launch",
-            "name": "Debug example 'rxdata'",
-            "cargo": {
-                "args": [
-                    "build",
-                    "--example=rxdata",
-                    "--package=alox-48"
-                ],
-                "filter": {
-                    "name": "rxdata",
-                    "kind": "example"
-                }
-            },
-            "args": [],
-            "cwd": "${workspaceFolder}"
-        },
-        {
-            "type": "lldb",
-            "request": "launch",
-            "name": "Debug unit tests in example 'rxdata'",
-            "cargo": {
-                "args": [
-                    "test",
-                    "--no-run",
-                    "--example=rxdata",
-                    "--package=alox-48"
-                ],
-                "filter": {
-                    "name": "rxdata",
-                    "kind": "example"
-                }
-            },
-            "args": [],
-            "cwd": "${workspaceFolder}"
-        },
-        {
-            "type": "lldb",
-            "request": "launch",
-            "name": "Debug example 'basic'",
-            "cargo": {
-                "args": [
-                    "build",
-                    "--example=basic",
-                    "--package=alox-48"
-                ],
-                "filter": {
-                    "name": "basic",
-                    "kind": "example"
-                }
-            },
-            "args": [],
-            "cwd": "${workspaceFolder}"
-        },
-        {
-            "type": "lldb",
-            "request": "launch",
-            "name": "Debug unit tests in example 'basic'",
-            "cargo": {
-                "args": [
-                    "test",
-                    "--no-run",
-                    "--example=basic",
-                    "--package=alox-48"
-                ],
-                "filter": {
-                    "name": "basic",
-                    "kind": "example"
-                }
-            },
-            "args": [],
-            "cwd": "${workspaceFolder}"
-        },
-        {
-            "type": "lldb",
-            "request": "launch",
-            "name": "Debug example 'extra_fields'",
-            "cargo": {
-                "args": [
-                    "build",
-                    "--example=extra_fields",
-                    "--package=alox-48"
-                ],
-                "filter": {
-                    "name": "extra_fields",
-                    "kind": "example"
-                }
-            },
-            "args": [],
-            "cwd": "${workspaceFolder}"
-        },
-        {
-            "type": "lldb",
-            "request": "launch",
-            "name": "Debug unit tests in example 'extra_fields'",
-            "cargo": {
-                "args": [
-                    "test",
-                    "--no-run",
-                    "--example=extra_fields",
-                    "--package=alox-48"
-                ],
-                "filter": {
-                    "name": "extra_fields",
-                    "kind": "example"
-                }
-            },
-            "args": [],
-            "cwd": "${workspaceFolder}"
-        },
-        {
-            "type": "lldb",
-            "request": "launch",
             "name": "Debug example 'userdata'",
             "cargo": {
                 "args": [
@@ -212,43 +359,6 @@
         {
             "type": "lldb",
             "request": "launch",
-            "name": "Debug example 'example'",
-            "cargo": {
-                "args": [
-                    "build",
-                    "--example=example",
-                    "--package=alox-48"
-                ],
-                "filter": {
-                    "name": "example",
-                    "kind": "example"
-                }
-            },
-            "args": [],
-            "cwd": "${workspaceFolder}"
-        },
-        {
-            "type": "lldb",
-            "request": "launch",
-            "name": "Debug unit tests in example 'example'",
-            "cargo": {
-                "args": [
-                    "test",
-                    "--no-run",
-                    "--example=example",
-                    "--package=alox-48"
-                ],
-                "filter": {
-                    "name": "example",
-                    "kind": "example"
-                }
-            },
-            "args": [],
-            "cwd": "${workspaceFolder}"
-        },
-        {
-            "type": "lldb",
-            "request": "launch",
             "name": "Debug example 'value'",
             "cargo": {
                 "args": [
@@ -278,156 +388,6 @@
                 "filter": {
                     "name": "value",
                     "kind": "example"
-                }
-            },
-            "args": [],
-            "cwd": "${workspaceFolder}"
-        },
-        {
-            "type": "lldb",
-            "request": "launch",
-            "name": "Debug example 'encoding'",
-            "cargo": {
-                "args": [
-                    "build",
-                    "--example=encoding",
-                    "--package=alox-48"
-                ],
-                "filter": {
-                    "name": "encoding",
-                    "kind": "example"
-                }
-            },
-            "args": [],
-            "cwd": "${workspaceFolder}"
-        },
-        {
-            "type": "lldb",
-            "request": "launch",
-            "name": "Debug unit tests in example 'encoding'",
-            "cargo": {
-                "args": [
-                    "test",
-                    "--no-run",
-                    "--example=encoding",
-                    "--package=alox-48"
-                ],
-                "filter": {
-                    "name": "encoding",
-                    "kind": "example"
-                }
-            },
-            "args": [],
-            "cwd": "${workspaceFolder}"
-        },
-        {
-            "type": "lldb",
-            "request": "launch",
-            "name": "Debug example 'rmxp_structs'",
-            "cargo": {
-                "args": [
-                    "build",
-                    "--example=rmxp_structs",
-                    "--package=alox-48"
-                ],
-                "filter": {
-                    "name": "rmxp_structs",
-                    "kind": "example"
-                }
-            },
-            "args": [],
-            "cwd": "${workspaceFolder}"
-        },
-        {
-            "type": "lldb",
-            "request": "launch",
-            "name": "Debug unit tests in example 'rmxp_structs'",
-            "cargo": {
-                "args": [
-                    "test",
-                    "--no-run",
-                    "--example=rmxp_structs",
-                    "--package=alox-48"
-                ],
-                "filter": {
-                    "name": "rmxp_structs",
-                    "kind": "example"
-                }
-            },
-            "args": [],
-            "cwd": "${workspaceFolder}"
-        },
-        {
-            "type": "lldb",
-            "request": "launch",
-            "name": "Debug example 'optionals'",
-            "cargo": {
-                "args": [
-                    "build",
-                    "--example=optionals",
-                    "--package=alox-48"
-                ],
-                "filter": {
-                    "name": "optionals",
-                    "kind": "example"
-                }
-            },
-            "args": [],
-            "cwd": "${workspaceFolder}"
-        },
-        {
-            "type": "lldb",
-            "request": "launch",
-            "name": "Debug unit tests in example 'optionals'",
-            "cargo": {
-                "args": [
-                    "test",
-                    "--no-run",
-                    "--example=optionals",
-                    "--package=alox-48"
-                ],
-                "filter": {
-                    "name": "optionals",
-                    "kind": "example"
-                }
-            },
-            "args": [],
-            "cwd": "${workspaceFolder}"
-        },
-        {
-            "type": "lldb",
-            "request": "launch",
-            "name": "Debug executable 'command-gen'",
-            "cargo": {
-                "args": [
-                    "build",
-                    "--bin=command-gen",
-                    "--package=command-gen"
-                ],
-                "filter": {
-                    "name": "command-gen",
-                    "kind": "bin"
-                }
-            },
-            "args": [
-                "commands.ron"
-            ],
-            "cwd": "${workspaceFolder}"
-        },
-        {
-            "type": "lldb",
-            "request": "launch",
-            "name": "Debug unit tests in executable 'command-gen'",
-            "cargo": {
-                "args": [
-                    "test",
-                    "--no-run",
-                    "--bin=command-gen",
-                    "--package=command-gen"
-                ],
-                "filter": {
-                    "name": "command-gen",
-                    "kind": "bin"
                 }
             },
             "args": [],
@@ -465,379 +425,7 @@
                 ],
                 "filter": {
                     "name": "rmxp-types",
-=======
->>>>>>> f8387f78
                     "kind": "lib"
-                }
-            },
-            "args": [],
-            "cwd": "${workspaceFolder}"
-        },
-        {
-            "type": "lldb",
-            "request": "launch",
-            "name": "Debug example 'basic'",
-            "cargo": {
-                "args": [
-                    "build",
-                    "--example=basic",
-                    "--package=alox-48"
-                ],
-                "filter": {
-                    "name": "basic",
-                    "kind": "example"
-                }
-            },
-            "args": [],
-            "cwd": "${workspaceFolder}"
-        },
-        {
-            "type": "lldb",
-            "request": "launch",
-            "name": "Debug unit tests in example 'basic'",
-            "cargo": {
-                "args": [
-                    "test",
-                    "--no-run",
-                    "--example=basic",
-                    "--package=alox-48"
-                ],
-                "filter": {
-                    "name": "basic",
-                    "kind": "example"
-                }
-            },
-            "args": [],
-            "cwd": "${workspaceFolder}"
-        },
-        {
-            "type": "lldb",
-            "request": "launch",
-            "name": "Debug example 'encoding'",
-            "cargo": {
-                "args": [
-                    "build",
-                    "--example=encoding",
-                    "--package=alox-48"
-                ],
-                "filter": {
-                    "name": "encoding",
-                    "kind": "example"
-                }
-            },
-            "args": [],
-            "cwd": "${workspaceFolder}"
-        },
-        {
-            "type": "lldb",
-            "request": "launch",
-            "name": "Debug unit tests in example 'encoding'",
-            "cargo": {
-                "args": [
-                    "test",
-                    "--no-run",
-                    "--example=encoding",
-                    "--package=alox-48"
-                ],
-                "filter": {
-                    "name": "encoding",
-                    "kind": "example"
-                }
-            },
-            "args": [],
-            "cwd": "${workspaceFolder}"
-        },
-        {
-            "type": "lldb",
-            "request": "launch",
-            "name": "Debug example 'example'",
-            "cargo": {
-                "args": [
-                    "build",
-                    "--example=example",
-                    "--package=alox-48"
-                ],
-                "filter": {
-                    "name": "example",
-                    "kind": "example"
-                }
-            },
-            "args": [],
-            "cwd": "${workspaceFolder}"
-        },
-        {
-            "type": "lldb",
-            "request": "launch",
-            "name": "Debug unit tests in example 'example'",
-            "cargo": {
-                "args": [
-                    "test",
-                    "--no-run",
-                    "--example=example",
-                    "--package=alox-48"
-                ],
-                "filter": {
-                    "name": "example",
-                    "kind": "example"
-                }
-            },
-            "args": [],
-            "cwd": "${workspaceFolder}"
-        },
-        {
-            "type": "lldb",
-            "request": "launch",
-            "name": "Debug example 'extra_fields'",
-            "cargo": {
-                "args": [
-                    "build",
-                    "--example=extra_fields",
-                    "--package=alox-48"
-                ],
-                "filter": {
-                    "name": "extra_fields",
-                    "kind": "example"
-                }
-            },
-            "args": [],
-            "cwd": "${workspaceFolder}"
-        },
-        {
-            "type": "lldb",
-            "request": "launch",
-            "name": "Debug unit tests in example 'extra_fields'",
-            "cargo": {
-                "args": [
-                    "test",
-                    "--no-run",
-                    "--example=extra_fields",
-                    "--package=alox-48"
-                ],
-                "filter": {
-                    "name": "extra_fields",
-                    "kind": "example"
-                }
-            },
-            "args": [],
-            "cwd": "${workspaceFolder}"
-        },
-        {
-            "type": "lldb",
-            "request": "launch",
-            "name": "Debug example 'optionals'",
-            "cargo": {
-                "args": [
-                    "build",
-                    "--example=optionals",
-                    "--package=alox-48"
-                ],
-                "filter": {
-                    "name": "optionals",
-                    "kind": "example"
-                }
-            },
-            "args": [],
-            "cwd": "${workspaceFolder}"
-        },
-        {
-            "type": "lldb",
-            "request": "launch",
-            "name": "Debug unit tests in example 'optionals'",
-            "cargo": {
-                "args": [
-                    "test",
-                    "--no-run",
-                    "--example=optionals",
-                    "--package=alox-48"
-                ],
-                "filter": {
-                    "name": "optionals",
-                    "kind": "example"
-                }
-            },
-            "args": [],
-            "cwd": "${workspaceFolder}"
-        },
-        {
-            "type": "lldb",
-            "request": "launch",
-            "name": "Debug example 'rmxp_structs'",
-            "cargo": {
-                "args": [
-                    "build",
-                    "--example=rmxp_structs",
-                    "--package=alox-48"
-                ],
-                "filter": {
-                    "name": "rmxp_structs",
-                    "kind": "example"
-                }
-            },
-            "args": [],
-            "cwd": "${workspaceFolder}"
-        },
-        {
-            "type": "lldb",
-            "request": "launch",
-            "name": "Debug unit tests in example 'rmxp_structs'",
-            "cargo": {
-                "args": [
-                    "test",
-                    "--no-run",
-                    "--example=rmxp_structs",
-                    "--package=alox-48"
-                ],
-                "filter": {
-                    "name": "rmxp_structs",
-                    "kind": "example"
-                }
-            },
-            "args": [],
-            "cwd": "${workspaceFolder}"
-        },
-        {
-            "type": "lldb",
-            "request": "launch",
-            "name": "Debug example 'rxdata'",
-            "cargo": {
-                "args": [
-                    "build",
-                    "--example=rxdata",
-                    "--package=alox-48"
-                ],
-                "filter": {
-                    "name": "rxdata",
-                    "kind": "example"
-                }
-            },
-            "args": [],
-            "cwd": "${workspaceFolder}"
-        },
-        {
-            "type": "lldb",
-            "request": "launch",
-            "name": "Debug unit tests in example 'rxdata'",
-            "cargo": {
-                "args": [
-                    "test",
-                    "--no-run",
-                    "--example=rxdata",
-                    "--package=alox-48"
-                ],
-                "filter": {
-                    "name": "rxdata",
-                    "kind": "example"
-                }
-            },
-            "args": [],
-            "cwd": "${workspaceFolder}"
-        },
-        {
-            "type": "lldb",
-            "request": "launch",
-            "name": "Debug example 'serialize'",
-            "cargo": {
-                "args": [
-                    "build",
-                    "--example=serialize",
-                    "--package=alox-48"
-                ],
-                "filter": {
-                    "name": "serialize",
-                    "kind": "example"
-                }
-            },
-            "args": [],
-            "cwd": "${workspaceFolder}"
-        },
-        {
-            "type": "lldb",
-            "request": "launch",
-            "name": "Debug unit tests in example 'serialize'",
-            "cargo": {
-                "args": [
-                    "test",
-                    "--no-run",
-                    "--example=serialize",
-                    "--package=alox-48"
-                ],
-                "filter": {
-                    "name": "serialize",
-                    "kind": "example"
-                }
-            },
-            "args": [],
-            "cwd": "${workspaceFolder}"
-        },
-        {
-            "type": "lldb",
-            "request": "launch",
-            "name": "Debug example 'userdata'",
-            "cargo": {
-                "args": [
-                    "build",
-                    "--example=userdata",
-                    "--package=alox-48"
-                ],
-                "filter": {
-                    "name": "userdata",
-                    "kind": "example"
-                }
-            },
-            "args": [],
-            "cwd": "${workspaceFolder}"
-        },
-        {
-            "type": "lldb",
-            "request": "launch",
-            "name": "Debug unit tests in example 'userdata'",
-            "cargo": {
-                "args": [
-                    "test",
-                    "--no-run",
-                    "--example=userdata",
-                    "--package=alox-48"
-                ],
-                "filter": {
-                    "name": "userdata",
-                    "kind": "example"
-                }
-            },
-            "args": [],
-            "cwd": "${workspaceFolder}"
-        },
-        {
-            "type": "lldb",
-            "request": "launch",
-            "name": "Debug example 'value'",
-            "cargo": {
-                "args": [
-                    "build",
-                    "--example=value",
-                    "--package=alox-48"
-                ],
-                "filter": {
-                    "name": "value",
-                    "kind": "example"
-                }
-            },
-            "args": [],
-            "cwd": "${workspaceFolder}"
-        },
-        {
-            "type": "lldb",
-            "request": "launch",
-            "name": "Debug unit tests in example 'value'",
-            "cargo": {
-                "args": [
-                    "test",
-                    "--no-run",
-                    "--example=value",
-                    "--package=alox-48"
-                ],
-                "filter": {
-                    "name": "value",
-                    "kind": "example"
                 }
             },
             "args": [],
