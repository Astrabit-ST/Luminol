--- conflicted
+++ resolved
@@ -19,13 +19,8 @@
 
     <link data-trunk rel="copy-file" href="assets/main.js" />
     <link data-trunk rel="copy-file" href="assets/worker.js" />
-<<<<<<< HEAD
-    <link data-trunk rel="copy-file" href="assets/webgpu-test-worker.js" />
+    <link data-trunk rel="copy-file" href="assets/compat-test.js" />
     <link data-trunk rel="copy-file" href="assets/sw.js" />
-=======
-    <link data-trunk rel="copy-file" href="assets/compat-test.js" />
-    <link data-trunk rel="copy-file" href="assets/coi-serviceworker.js" />
->>>>>>> 3b2e2c84
     <link data-trunk rel="copy-file" href="assets/manifest.json" />
     <link data-trunk rel="copy-file" href="assets/favicon.ico">
     <link data-trunk rel="copy-file" href="assets/icon-1024.png" />
@@ -133,11 +128,7 @@
 
     <!-- Due to the Spectre vulnerability, shared memory is disabled in many browsers unless we enable -->
     <!-- Cross-Origin Isolation using this shim. -->
-<<<<<<< HEAD
-    <script src="sw.js"></script>
-=======
-    <script src="./coi-serviceworker.js"></script>
->>>>>>> 3b2e2c84
+    <script src="./sw.js"></script>
 
     <script type="module" src="./main.js"></script>
 </body>
